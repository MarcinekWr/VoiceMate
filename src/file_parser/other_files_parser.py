--- conflicted
+++ resolved
@@ -55,13 +55,8 @@
             self.logger.error(f'File does not exist: {self.file_path}')
             raise FileNotFoundError(f'File does not exist: {self.file_path}')
 
-<<<<<<< HEAD
         file_ext = os.path.splitext(self.file_path)[1].lower()
         self.logger.debug(f"Detected file extension: {file_ext}")
-=======
-        file_ext = Path(self.file_path).suffix.lower()
-        self.logger.debug(f'Detected file extension: {file_ext}')
->>>>>>> 3938f997
 
         for file_type, extensions in self.SUPPORTED_FORMATS.items():
             if file_ext in extensions:
@@ -97,15 +92,9 @@
 
     def convert_image_to_pdf(self) -> str:
         """Convert image file to PDF format."""
-<<<<<<< HEAD
         self.logger.info(f"Converting image to PDF: {self.file_path}")
         original_name = os.path.splitext(os.path.basename(self.file_path))[0]
         output_path = self._generate_unique_filename(original_name, ".pdf")
-=======
-        self.logger.info(f'Converting image to PDF: {self.file_path}')
-        original_name = Path(self.file_path).stem
-        output_path = self._generate_unique_filename(original_name, '.pdf')
->>>>>>> 3938f997
 
         try:
             with Image.open(self.file_path) as img:
@@ -202,15 +191,9 @@
 
     def convert_html_to_pdf(self) -> str:
         """Convert HTML file to PDF format."""
-<<<<<<< HEAD
         self.logger.info(f"Converting HTML to PDF: {self.file_path}")
         original_name = os.path.splitext(os.path.basename(self.file_path))[0]
         output_path = self._generate_unique_filename(original_name, ".pdf")
-=======
-        self.logger.info(f'Converting HTML to PDF: {self.file_path}')
-        original_name = Path(self.file_path).stem
-        output_path = self._generate_unique_filename(original_name, '.pdf')
->>>>>>> 3938f997
 
         try:
             pdfkit.from_file(
@@ -228,15 +211,9 @@
 
     def convert_markdown_to_pdf(self) -> str:
         """Convert Markdown file to PDF format."""
-<<<<<<< HEAD
         self.logger.info(f"Converting Markdown to PDF: {self.file_path}")
         original_name = os.path.splitext(os.path.basename(self.file_path))[0]
         output_path = self._generate_unique_filename(original_name, ".pdf")
-=======
-        self.logger.info(f'Converting Markdown to PDF: {self.file_path}')
-        original_name = Path(self.file_path).stem
-        output_path = self._generate_unique_filename(original_name, '.pdf')
->>>>>>> 3938f997
 
         try:
             with open(self.file_path, encoding='utf-8') as f:
@@ -252,15 +229,9 @@
 
     def convert_pptx_to_pdf(self) -> str:
         """Convert PPTX file to PDF format."""
-<<<<<<< HEAD
         self.logger.info(f"Converting PPTX to PDF: {self.file_path}")
         original_name = os.path.splitext(os.path.basename(self.file_path))[0]
         output_path = self._generate_unique_filename(original_name, ".pdf")
-=======
-        self.logger.info(f'Converting PPTX to PDF: {self.file_path}')
-        original_name = Path(self.file_path).stem
-        output_path = self._generate_unique_filename(original_name, '.pdf')
->>>>>>> 3938f997
 
         try:
             prs = Presentation(self.file_path)
