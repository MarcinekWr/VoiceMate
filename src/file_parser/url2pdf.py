--- conflicted
+++ resolved
@@ -14,12 +14,6 @@
 from src.utils.logging_config import get_request_id, get_session_logger
 
 
-<<<<<<< HEAD
-def convert_url_to_pdf(
-    url: str, output_path: str, request_id: str | None = None
-) -> None:
-    """Convert a URL to a PDF file."""
-=======
 def convert_url_to_pdf(url: str, output_path: str, request_id: str | None = None) -> None:
     """
     Convert a URL to a PDF file using PyQt5's QtWebEngine.
@@ -32,7 +26,6 @@
     Raises:
         SystemExit: If the page fails to load or PDF generation fails.
     """
->>>>>>> 12279db9
     request_id = request_id or get_request_id()
     logger = get_session_logger(request_id)
     logger.info(f"📥 Rozpoczynam konwersję URL na PDF: {url}")
@@ -107,11 +100,7 @@
 
 if __name__ == "__main__":
     if len(sys.argv) != 3:
-<<<<<<< HEAD
-        print("❌ Usage: python url2pdf.py <URL> <output_path>")
-=======
         print('\u274c Usage: python url2pdf.py <URL> <output_path>')
->>>>>>> 12279db9
         sys.exit(1)
 
     url = sys.argv[1]
