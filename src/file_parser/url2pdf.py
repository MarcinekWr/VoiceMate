<<<<<<< HEAD
import gc
=======
from __future__ import annotations

import gc
import logging
>>>>>>> 779e63c2
import sys

from PyQt5 import QtWebEngineWidgets
from PyQt5.QtCore import QEventLoop, QTimer, QUrl
from PyQt5.QtGui import QPageLayout, QPageSize
from PyQt5.QtWidgets import QApplication
<<<<<<< HEAD

=======
>>>>>>> 779e63c2

logger = logging.getLogger(__name__)


def convert_url_to_pdf(url: str, output_path: str) -> None:
    """Convert a URL to a PDF file."""
    app = QApplication(sys.argv)
    web_view = QtWebEngineWidgets.QWebEngineView()
    web_view.setZoomFactor(1)
    layout = QPageLayout()
    layout.setPageSize(QPageSize(QPageSize.A4))
    layout.setOrientation(QPageLayout.Portrait)
    loop = QEventLoop()
    timer = QTimer()
    timer.setSingleShot(True)
    timer.timeout.connect(loop.quit)

    def handle_load_finished(ok: bool) -> None:
        """Handle the load finished event."""
        if not ok:
<<<<<<< HEAD
            print('Failed to load page', file=sys.stderr)
=======
            logger.error(f'Failed to load URL: {url}')
>>>>>>> 779e63c2
            loop.quit()
            sys.exit(1)
        web_view.page().printToPdf(output_path, layout)

    def handle_pdf_finished(path: str, success: bool) -> None:
        loop.quit()
        if not success:
<<<<<<< HEAD
            print('PDF creation failed', file=sys.stderr)
=======
            logger.error(f'Failed to save PDF to {path}')
>>>>>>> 779e63c2
            sys.exit(1)

    web_view.loadFinished.connect(handle_load_finished)
    web_view.page().pdfPrintingFinished.connect(handle_pdf_finished)
    web_view.load(QUrl(url))
    timer.start(30000)
    loop.exec_()
    web_view.page().deleteLater()
    web_view.deleteLater()
    gc.collect()
    app.quit()


if __name__ == '__main__':
    if len(sys.argv) != 3:
<<<<<<< HEAD
        print('Usage: url2pdf.py <url> <output_path>', file=sys.stderr)
=======
        logger.error('Usage: python url2pdf.py <URL> <output_path>')
>>>>>>> 779e63c2
        sys.exit(1)
    convert_url_to_pdf(sys.argv[1], sys.argv[2])<|MERGE_RESOLUTION|>--- conflicted
+++ resolved
@@ -1,21 +1,13 @@
-<<<<<<< HEAD
-import gc
-=======
 from __future__ import annotations
 
 import gc
 import logging
->>>>>>> 779e63c2
 import sys
 
 from PyQt5 import QtWebEngineWidgets
 from PyQt5.QtCore import QEventLoop, QTimer, QUrl
 from PyQt5.QtGui import QPageLayout, QPageSize
 from PyQt5.QtWidgets import QApplication
-<<<<<<< HEAD
-
-=======
->>>>>>> 779e63c2
 
 logger = logging.getLogger(__name__)
 
@@ -36,11 +28,7 @@
     def handle_load_finished(ok: bool) -> None:
         """Handle the load finished event."""
         if not ok:
-<<<<<<< HEAD
-            print('Failed to load page', file=sys.stderr)
-=======
             logger.error(f'Failed to load URL: {url}')
->>>>>>> 779e63c2
             loop.quit()
             sys.exit(1)
         web_view.page().printToPdf(output_path, layout)
@@ -48,11 +36,7 @@
     def handle_pdf_finished(path: str, success: bool) -> None:
         loop.quit()
         if not success:
-<<<<<<< HEAD
-            print('PDF creation failed', file=sys.stderr)
-=======
             logger.error(f'Failed to save PDF to {path}')
->>>>>>> 779e63c2
             sys.exit(1)
 
     web_view.loadFinished.connect(handle_load_finished)
@@ -68,10 +52,6 @@
 
 if __name__ == '__main__':
     if len(sys.argv) != 3:
-<<<<<<< HEAD
-        print('Usage: url2pdf.py <url> <output_path>', file=sys.stderr)
-=======
         logger.error('Usage: python url2pdf.py <URL> <output_path>')
->>>>>>> 779e63c2
         sys.exit(1)
     convert_url_to_pdf(sys.argv[1], sys.argv[2])