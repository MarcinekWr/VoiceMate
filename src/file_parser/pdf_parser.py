"""PDF Parser class to parse PDF files and extract text,
images, and metadata with image descriptions."""
from __future__ import annotations

import json
import logging
import os
from datetime import datetime
from typing import Any

import fitz  # PyMuPDF
from pdfminer.high_level import extract_text

from src.file_parser.pdf_content_formatter import PDFContentFormatter
from src.file_parser.pdf_image_extractor import PDFImageExtractor
from src.utils.extract_tables import PDFTableParser
from src.utils.image_describer import ImageDescriber


class PdfParser:
    """
    A class to parse PDF files and extract text, images,
    and metadata with image descriptions.
    """

    def __init__(
        self,
        file_path: str,
        output_dir: str = 'extracted_content',
        describe_images: bool = True,
        image_describer: ImageDescriber | None = None,
    ):
        """
        Initialize the PDF parser.
        """
        self.logger = logging.getLogger(__name__)
        self.file_path = file_path
        self.output_dir = output_dir
        self.describe_images = describe_images
        self.text = ''
        self.images: list[dict[str, Any]] = []
        self.tables: list[dict[str, Any]] = []
        self.structured_content: list[dict[str, Any]] = []
        self.metadata: dict[str, Any] = {}

        if self.describe_images:
            self.image_describer = image_describer or ImageDescriber()
        else:
            self.image_describer: ImageDescriber | None = None

        self.table_parser = PDFTableParser(self.file_path)
        self.image_extractor = PDFImageExtractor(
            output_dir=self.output_dir,
            image_describer=self.image_describer,
            describe_images=self.describe_images,
        )
        self.create_output_directory()

        self.logger.info('Initialized PdfParser with file: %s', file_path)

    def create_output_directory(self) -> None:
        """Create the output directory if it doesn't exist."""
        try:
            os.makedirs(self.output_dir, exist_ok=True)
        except OSError as e:
            raise OSError(
                f'Failed to create output directory {self.output_dir}: {e}',
            )

    def parse_all(self) -> dict[str, Any]:
        """
        Parse all content from the PDF
        including text, images, tables, and metadata.
        """
        try:
            doc = fitz.open(self.file_path)
            self.metadata = self.extract_metadata(doc)
            self.text = self.extract_text()
            self.images = self.image_extractor.extract_images(doc)
            self.tables = self.table_parser.extract_tables()

            formatter = PDFContentFormatter(
                metadata=self.metadata,
                images=self.images,
                tables=self.tables,
            )
            self.structured_content = formatter.create_structured_content(doc)

            self.logger.info(
<<<<<<< HEAD
                'Successfully parsed all content from: %s',
                self.file_path,
=======
                'Successfully parsed all content from: %s', self.file_path,
>>>>>>> 779e63c2
            )

            return {
                'text': self.text,
                'images': self.images,
                'tables': self.tables,
                'structured_content': self.structured_content,
                'metadata': self.metadata,
            }

        except (FileNotFoundError, ValueError) as e:
            self.logger.error('File error parsing PDF: %s', e)
            return {}
        except MemoryError as e:
            self.logger.error('Memory error parsing large PDF: %s', e)
            return {}
        except Exception as e:
            self.logger.error(
<<<<<<< HEAD
                'Unexpected error parsing PDF %s: %s',
                self.file_path,
                e,
=======
                'Unexpected error parsing PDF %s: %s', self.file_path, e,
>>>>>>> 779e63c2
            )
            return {}
        finally:
            if 'doc' in locals() and doc:
                doc.close()

    def extract_metadata(self, doc: fitz.Document) -> dict[str, Any]:
        """Extract basic metadata from PDF file."""
        metadata: dict[str, Any] = {}

        try:
            file_stats = os.stat(self.file_path)
            metadata['filename'] = os.path.basename(self.file_path)
            metadata['file_size_mb'] = round(
<<<<<<< HEAD
                file_stats.st_size / (1024 * 1024),
                2,
=======
                file_stats.st_size / (1024 * 1024), 2,
>>>>>>> 779e63c2
            )
            metadata['modified_time'] = datetime.fromtimestamp(
                file_stats.st_mtime,
            ).isoformat()

        except OSError as e:
            self.logger.error(
<<<<<<< HEAD
                'Error accessing file stats for %s: %s',
                self.file_path,
                e,
=======
                'Error accessing file stats for %s: %s', self.file_path, e,
>>>>>>> 779e63c2
            )
            metadata['error'] = f'Failed to get file stats: {str(e)}'
            return metadata

        try:
            pdf_metadata = doc.metadata

            metadata['title'] = pdf_metadata.get('title', '')
            metadata['author'] = pdf_metadata.get('author', '')
            metadata['creation_date'] = pdf_metadata.get('creationDate', '')
            metadata['page_count'] = len(doc)

            self.logger.info('Successfully extracted metadata')

        except RuntimeError as e:
<<<<<<< HEAD
            self.logger.error(
                'PDF file data error extracting metadata: %s',
                e,
            )
=======
            self.logger.error('PDF file data error extracting metadata: %s', e)
>>>>>>> 779e63c2
            metadata['error'] = f'Invalid PDF file: {str(e)}'
        except Exception as e:
            self.logger.error('Unexpected error extracting metadata: %s', e)
            metadata['error'] = f'Unexpected error: {str(e)}'

        return metadata

    def extract_text(self) -> str:
        """Extract text content using pdfminer."""
        try:
            text = extract_text(self.file_path)
            self.logger.info('Text extraction completed')
            return text
        except FileNotFoundError as e:
            self.logger.error('File not found error extracting text: %s', e)
            return ''
        except Exception as e:
            self.logger.error('Unexpected error extracting text: %s', e)
            return ''

    def get_content_for_llm(self) -> str:
        """
        Get formatted content suitable for LLM processing.
        """
        formatter = PDFContentFormatter(
            metadata=self.metadata,
            images=self.images,
            tables=self.tables,
        )
        formatter.structured_content = self.structured_content
        return formatter.get_content_for_llm()

    def save_summary_report(self) -> str:
        """Save a simplified summary report of extracted content."""
        report_path = os.path.join(self.output_dir, 'extraction_report.txt')

        try:
            with open(report_path, 'w', encoding='utf-8') as file:
                file.write('PDF CONTENT EXTRACTION REPORT\n')
                file.write('=' * 50 + '\n\n')
                file.write(f'Source File: {self.file_path}\n')
                file.write(f'Total Pages: {len(self.structured_content)}\n')
                file.write(f'Images Extracted: {len(self.images)}\n')
                file.write(f'Text Length: {len(self.text)} characters\n')

                file.write('\n')

                if self.metadata:
                    file.write('METADATA\n')
                    file.write('-' * 20 + '\n')
                    file.write(
                        f"Filename: {self.metadata.get('filename', 'N/A')}\n",
                    )
                    file.write(
                        f"File Size: {self.metadata.get('file_size_mb', 'N/A')} MB\n",
                    )
                    file.write(
                        f"Pages: {self.metadata.get('page_count', 'N/A')}\n",
                    )
                    file.write(
                        f"Modified: {self.metadata.get('modified_time', 'N/A')}\n",
                    )

                    if self.metadata.get('title'):
                        file.write(f"Title: {self.metadata['title']}\n")
                    if self.metadata.get('author'):
                        file.write(f"Author: {self.metadata['author']}\n")
                    if self.metadata.get('creation_date'):
                        file.write(
                            f"Created: {self.metadata['creation_date']}\n",
                        )
                    file.write('\n')

                file.write('PAGE SUMMARY\n')
                file.write('-' * 20 + '\n')
                for page in self.structured_content:
                    file.write(f"Page {page['page']}:\n")
                    file.write(f"  - Text: {len(page['text'])} characters\n")
                    file.write(f"  - Images: {len(page['images'])}\n")

                    if page['images']:
                        for image in page['images']:
                            file.write(
                                f"    * {image['filename']} "
                                f"({image['width']}x{image['height']})\n",
                            )
                            if image.get('description'):
                                file.write(
<<<<<<< HEAD
                                    f"Description: {image['description'][:100]}...\n",
=======
                                    f"      Description: {image['description'][:100]}...\n",
>>>>>>> 779e63c2
                                )
                    file.write('\n')

        except OSError as e:
            self.logger.error('Error saving summary report: %s', e)
            raise OSError(f'Failed to save summary report: {e}')

        return report_path

    def save_metadata_json(self) -> str:
        """Save metadata as JSON file for programmatic access."""
        metadata_path = os.path.join(self.output_dir, 'metadata.json')

        try:
            extended_metadata = self.metadata.copy()

            with open(metadata_path, 'w', encoding='utf-8') as file:
                json.dump(
                    extended_metadata,
                    file,
                    indent=2,
                    ensure_ascii=False,
                    default=str,
                )
        except OSError as e:
            self.logger.error('Error saving metadata JSON: %s', e)
            raise OSError(f'Failed to save metadata JSON: {e}')
        except (TypeError, ValueError) as e:
            self.logger.error('JSON serialization error: %s', e)
            raise ValueError(f'Failed to serialize metadata to JSON: {e}')

        return metadata_path

    def save_llm_content(self, content: str) -> str:
        """Saves the LLM-ready content to a text file."""
        report_path = os.path.join(self.output_dir, 'llm_content.txt')
        try:
            with open(report_path, 'w', encoding='utf-8') as file:
                file.write(content)
            self.logger.info(f'LLM-ready content saved to {report_path}')
        except OSError as e:
            self.logger.error(f'Error saving LLM content report: {e}')
            raise OSError(f'Failed to save LLM content report: {e}')
        return report_path

    def initiate(self) -> str:
        """Initiate the parsing process
        and return content formatted for LLM processing."""
        self.parse_all()
        self.save_summary_report()
        self.save_metadata_json()
        llm_content = self.get_content_for_llm()
        self.save_llm_content(llm_content)
        return llm_content<|MERGE_RESOLUTION|>--- conflicted
+++ resolved
@@ -87,12 +87,7 @@
             self.structured_content = formatter.create_structured_content(doc)
 
             self.logger.info(
-<<<<<<< HEAD
-                'Successfully parsed all content from: %s',
-                self.file_path,
-=======
                 'Successfully parsed all content from: %s', self.file_path,
->>>>>>> 779e63c2
             )
 
             return {
@@ -111,13 +106,7 @@
             return {}
         except Exception as e:
             self.logger.error(
-<<<<<<< HEAD
-                'Unexpected error parsing PDF %s: %s',
-                self.file_path,
-                e,
-=======
                 'Unexpected error parsing PDF %s: %s', self.file_path, e,
->>>>>>> 779e63c2
             )
             return {}
         finally:
@@ -132,12 +121,7 @@
             file_stats = os.stat(self.file_path)
             metadata['filename'] = os.path.basename(self.file_path)
             metadata['file_size_mb'] = round(
-<<<<<<< HEAD
-                file_stats.st_size / (1024 * 1024),
-                2,
-=======
                 file_stats.st_size / (1024 * 1024), 2,
->>>>>>> 779e63c2
             )
             metadata['modified_time'] = datetime.fromtimestamp(
                 file_stats.st_mtime,
@@ -145,13 +129,7 @@
 
         except OSError as e:
             self.logger.error(
-<<<<<<< HEAD
-                'Error accessing file stats for %s: %s',
-                self.file_path,
-                e,
-=======
                 'Error accessing file stats for %s: %s', self.file_path, e,
->>>>>>> 779e63c2
             )
             metadata['error'] = f'Failed to get file stats: {str(e)}'
             return metadata
@@ -167,14 +145,7 @@
             self.logger.info('Successfully extracted metadata')
 
         except RuntimeError as e:
-<<<<<<< HEAD
-            self.logger.error(
-                'PDF file data error extracting metadata: %s',
-                e,
-            )
-=======
             self.logger.error('PDF file data error extracting metadata: %s', e)
->>>>>>> 779e63c2
             metadata['error'] = f'Invalid PDF file: {str(e)}'
         except Exception as e:
             self.logger.error('Unexpected error extracting metadata: %s', e)
@@ -263,11 +234,7 @@
                             )
                             if image.get('description'):
                                 file.write(
-<<<<<<< HEAD
-                                    f"Description: {image['description'][:100]}...\n",
-=======
                                     f"      Description: {image['description'][:100]}...\n",
->>>>>>> 779e63c2
                                 )
                     file.write('\n')
 
