<<<<<<< HEAD
"""PDF Parser class to parse PDF files and extract text,
images, and metadata with image descriptions."""

=======
"""
PDF Parser class to parse PDF files and extract text, images, tables, and metadata, with optional image descriptions.
"""
>>>>>>> 12279db9
from __future__ import annotations

import json
import os
from datetime import datetime
from typing import Any

import fitz  # PyMuPDF
from pdfminer.high_level import extract_text

from src.file_parser.pdf_content_formatter import PDFContentFormatter
from src.file_parser.pdf_image_extractor import PDFImageExtractor
from src.utils.extract_tables import PDFTableParser
from src.utils.image_describer import ImageDescriber
from src.utils.logging_config import get_request_id, get_session_logger


class PdfParser:
    """
    Parses PDF files to extract text, images, tables, and metadata, with optional image descriptions.
    """

    def __init__(
        self,
        file_path: str,
        output_dir: str = "extracted_content",
        describe_images: bool = True,
        image_describer: ImageDescriber | None = None,
        request_id=None,
    ):
        """
        Initialize the PdfParser.

        Args:
            file_path (str): Path to the PDF file.
            output_dir (str, optional): Directory to store extracted content. Defaults to 'extracted_content'.
            describe_images (bool, optional): Whether to generate image descriptions. Defaults to True.
            image_describer (ImageDescriber, optional): Custom image describer instance. Defaults to None.
            request_id (str, optional): Unique request identifier for logging. If None, a new one is generated.
        """

        self.request_id = request_id or get_request_id()
        self.logger = get_session_logger(self.request_id)
        self.file_path = os.path.abspath(file_path)
        self.output_dir = output_dir
        self.describe_images = describe_images
        self.text = ""
        self.images: list[dict[str, Any]] = []
        self.tables: list[dict[str, Any]] = []
        self.structured_content: list[dict[str, Any]] = []
        self.metadata: dict[str, Any] = {}

        self.image_describer: ImageDescriber | None = (
            image_describer
            if image_describer is not None
            else (ImageDescriber() if describe_images else None)
        )

        self.table_parser = PDFTableParser(self.file_path)
        self.image_extractor = PDFImageExtractor(
            output_dir=self.output_dir,
            image_describer=self.image_describer,
            describe_images=self.describe_images,
        )
        self.create_output_directory()

        self.logger.info("Initialized PdfParser with file: %s", file_path)

    def create_output_directory(self) -> None:
        """
        Create the output directory if it doesn't exist.

        Raises:
            OSError: If the directory cannot be created.
        """
        try:
            os.makedirs(self.output_dir, exist_ok=True)
        except OSError as e:
            raise OSError(
                f"Failed to create output directory {self.output_dir}: {e}",
            )

    def parse_all(self) -> dict[str, Any]:
        """
        Parse all content from the PDF, including text, images, tables, and metadata.

        Returns:
            dict[str, Any]: Dictionary with keys 'text', 'images', 'tables', 'structured_content', and 'metadata'.
        """
        try:
            doc = fitz.open(self.file_path)
            self.metadata = self.extract_metadata(doc)
            self.text = self.extract_text()
            self.images = self.image_extractor.extract_images(doc)
            self.tables = self.table_parser.extract_tables()

            formatter = PDFContentFormatter(
                metadata=self.metadata,
                images=self.images,
                tables=self.tables,
            )
            self.structured_content = formatter.create_structured_content(doc)

            self.logger.info(
                "Successfully parsed all content from: %s",
                self.file_path,
            )

            return {
                "text": self.text,
                "images": self.images,
                "tables": self.tables,
                "structured_content": self.structured_content,
                "metadata": self.metadata,
            }

        except (FileNotFoundError, ValueError) as e:
            self.logger.error("File error parsing PDF: %s", e)
            return {}
        except MemoryError as e:
            self.logger.error("Memory error parsing large PDF: %s", e)
            return {}
        except FileNotFoundError:
            self.logger.error(
                f"[critical] FileNotFoundError: {self.file_path} not found"
            )
            return {}
        except Exception as e:
            self.logger.error("Unexpected error parsing PDF %s: %s", self.file_path, e)

            return {}
        finally:
            if "doc" in locals() and doc:
                doc.close()

    def extract_metadata(self, doc: fitz.Document) -> dict[str, Any]:
        """
        Extract basic metadata from the PDF file.

        Args:
            doc (fitz.Document): The opened PDF document.

        Returns:
            dict[str, Any]: Extracted metadata.
        """
        metadata: dict[str, Any] = {}

        try:
            file_stats = os.stat(self.file_path)
            metadata["filename"] = os.path.basename(self.file_path)
            metadata["file_size_mb"] = round(
                file_stats.st_size / (1024 * 1024),
                2,
            )
            metadata["modified_time"] = datetime.fromtimestamp(
                file_stats.st_mtime,
            ).isoformat()

        except OSError as e:
            self.logger.error(
                "Error accessing file stats for %s: %s",
                self.file_path,
                e,
            )
            metadata["error"] = f"Failed to get file stats: {str(e)}"
            return metadata

        try:
            pdf_metadata = doc.metadata

            metadata["title"] = pdf_metadata.get("title", "")
            metadata["author"] = pdf_metadata.get("author", "")
            metadata["creation_date"] = pdf_metadata.get("creationDate", "")
            metadata["page_count"] = len(doc)

            self.logger.info("Successfully extracted metadata")

        except RuntimeError as e:
            self.logger.error("PDF file data error extracting metadata: %s", e)
            metadata["error"] = f"Invalid PDF file: {str(e)}"
        except Exception as e:
            self.logger.error("Unexpected error extracting metadata: %s", e)
            metadata["error"] = f"Unexpected error: {str(e)}"

        return metadata

    def extract_text(self) -> str:
        """
        Extract text content from the PDF using pdfminer.

        Returns:
            str: Extracted text content.
        """
        try:
            text = extract_text(self.file_path)
            self.logger.info("Text extraction completed")
            return text
        except FileNotFoundError as e:
            self.logger.error("File not found error extracting text: %s", e)
            return ""
        except Exception as e:
            self.logger.error("Unexpected error extracting text: %s", e)
            return ""

    def get_content_for_llm(self) -> str:
        """
        Get formatted content suitable for LLM processing.

        Returns:
            str: Formatted content for LLMs.
        """
        formatter = PDFContentFormatter(
            metadata=self.metadata,
            images=self.images,
            tables=self.tables,
        )
        formatter.structured_content = self.structured_content
        return formatter.get_content_for_llm()

    def save_summary_report(self) -> str:
<<<<<<< HEAD
        """Save a simplified summary report of extracted content."""
        report_path = os.path.join(self.output_dir, "extraction_report.txt")
=======
        """
        Save a simplified summary report of extracted content.

        Returns:
            str: Path to the saved summary report.
        """
        report_path = os.path.join(self.output_dir, 'extraction_report.txt')
>>>>>>> 12279db9

        try:
            with open(report_path, "w", encoding="utf-8") as file:
                file.write("PDF CONTENT EXTRACTION REPORT\n")
                file.write("=" * 50 + "\n\n")
                file.write(f"Source File: {self.file_path}\n")
                file.write(f"Total Pages: {len(self.structured_content)}\n")
                file.write(f"Images Extracted: {len(self.images)}\n")
                file.write(f"Text Length: {len(self.text)} characters\n")

                file.write("\n")

                if self.metadata:
                    file.write("METADATA\n")
                    file.write("-" * 20 + "\n")
                    file.write(
                        f"Filename: {self.metadata.get('filename', 'N/A')}\n",
                    )
                    file.write(
                        f"File Size: {self.metadata.get('file_size_mb', 'N/A')} MB\n",
                    )
                    file.write(
                        f"Pages: {self.metadata.get('page_count', 'N/A')}\n",
                    )
                    file.write(
                        f"Modified: {self.metadata.get('modified_time', 'N/A')}\n",
                    )

                    if self.metadata.get("title"):
                        file.write(f"Title: {self.metadata['title']}\n")
                    if self.metadata.get("author"):
                        file.write(f"Author: {self.metadata['author']}\n")
                    if self.metadata.get("creation_date"):
                        file.write(
                            f"Created: {self.metadata['creation_date']}\n",
                        )
                    file.write("\n")

                file.write("PAGE SUMMARY\n")
                file.write("-" * 20 + "\n")
                for page in self.structured_content:
                    file.write(f"Page {page['page']}:\n")
                    file.write(f"  - Text: {len(page['text'])} characters\n")
                    file.write(f"  - Images: {len(page['images'])}\n")

                    if page["images"]:
                        for image in page["images"]:
                            file.write(
                                f"    * {image['filename']} "
                                f"({image['width']}x{image['height']})\n",
                            )
                            if image.get("description"):
                                file.write(
                                    f"      Description: {image['description'][:100]}...\n",
                                )
                    file.write("\n")

        except OSError as e:
            self.logger.error("Error saving summary report: %s", e)
            raise OSError(f"Failed to save summary report: {e}")

        return report_path

    def save_metadata_json(self) -> str:
<<<<<<< HEAD
        """Save metadata as JSON file for programmatic access."""
        metadata_path = os.path.join(self.output_dir, "metadata.json")
=======
        """
        Save extracted metadata as a JSON file.

        Returns:
            str: Path to the saved JSON file.
        """
        metadata_path = os.path.join(self.output_dir, 'metadata.json')
>>>>>>> 12279db9

        try:
            extended_metadata = self.metadata.copy()

            with open(metadata_path, "w", encoding="utf-8") as file:
                json.dump(
                    extended_metadata,
                    file,
                    indent=2,
                    ensure_ascii=False,
                    default=str,
                )
        except OSError as e:
            self.logger.error("Error saving metadata JSON: %s", e)
            raise OSError(f"Failed to save metadata JSON: {e}")
        except (TypeError, ValueError) as e:
            self.logger.error("JSON serialization error: %s", e)
            raise ValueError(f"Failed to serialize metadata to JSON: {e}")

        return metadata_path

    def save_llm_content(self, content: str) -> str:
<<<<<<< HEAD
        """Saves the LLM-ready content to a text file."""
        report_path = os.path.join(self.output_dir, "llm_content.txt")
=======
        """
        Save LLM-formatted content to a file.

        Args:
            content (str): Content to save.

        Returns:
            str: Path to the saved file.
        """
        report_path = os.path.join(self.output_dir, 'llm_content.txt')
>>>>>>> 12279db9
        try:
            with open(report_path, "w", encoding="utf-8") as file:
                file.write(content)
            self.logger.info(f"LLM-ready content saved to {report_path}")
        except OSError as e:
            self.logger.error(f"Error saving LLM content report: {e}")
            raise OSError(f"Failed to save LLM content report: {e}")
        return report_path

    def initiate(self) -> str:
        """
        Run the full PDF parsing workflow and return LLM-formatted content.

        Returns:
            str: LLM-formatted content extracted from the PDF.
        """
        self.parse_all()
        self.save_summary_report()
        self.save_metadata_json()
        llm_content = self.get_content_for_llm()
        self.save_llm_content(llm_content)
        return llm_content<|MERGE_RESOLUTION|>--- conflicted
+++ resolved
@@ -1,12 +1,6 @@
-<<<<<<< HEAD
-"""PDF Parser class to parse PDF files and extract text,
-images, and metadata with image descriptions."""
-
-=======
 """
 PDF Parser class to parse PDF files and extract text, images, tables, and metadata, with optional image descriptions.
 """
->>>>>>> 12279db9
 from __future__ import annotations
 
 import json
@@ -227,10 +221,6 @@
         return formatter.get_content_for_llm()
 
     def save_summary_report(self) -> str:
-<<<<<<< HEAD
-        """Save a simplified summary report of extracted content."""
-        report_path = os.path.join(self.output_dir, "extraction_report.txt")
-=======
         """
         Save a simplified summary report of extracted content.
 
@@ -238,7 +228,6 @@
             str: Path to the saved summary report.
         """
         report_path = os.path.join(self.output_dir, 'extraction_report.txt')
->>>>>>> 12279db9
 
         try:
             with open(report_path, "w", encoding="utf-8") as file:
@@ -303,10 +292,6 @@
         return report_path
 
     def save_metadata_json(self) -> str:
-<<<<<<< HEAD
-        """Save metadata as JSON file for programmatic access."""
-        metadata_path = os.path.join(self.output_dir, "metadata.json")
-=======
         """
         Save extracted metadata as a JSON file.
 
@@ -314,7 +299,6 @@
             str: Path to the saved JSON file.
         """
         metadata_path = os.path.join(self.output_dir, 'metadata.json')
->>>>>>> 12279db9
 
         try:
             extended_metadata = self.metadata.copy()
@@ -337,10 +321,6 @@
         return metadata_path
 
     def save_llm_content(self, content: str) -> str:
-<<<<<<< HEAD
-        """Saves the LLM-ready content to a text file."""
-        report_path = os.path.join(self.output_dir, "llm_content.txt")
-=======
         """
         Save LLM-formatted content to a file.
 
@@ -351,7 +331,6 @@
             str: Path to the saved file.
         """
         report_path = os.path.join(self.output_dir, 'llm_content.txt')
->>>>>>> 12279db9
         try:
             with open(report_path, "w", encoding="utf-8") as file:
                 file.write(content)
