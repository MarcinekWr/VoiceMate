--- conflicted
+++ resolved
@@ -1,22 +1,8 @@
-<<<<<<< HEAD
 import os
 
 REL_PROJECT_ROOT = os.path.abspath(os.path.join(os.path.dirname(__file__), "..", "..", ".."))
 LOGS_DIR = os.path.join(REL_PROJECT_ROOT, "log_folder", "logs")
 IMAGE_DESCRIBER_PROMPT_PATH = os.path.join(REL_PROJECT_ROOT, "src", "prompts", "image_describer.txt")
-=======
-from __future__ import annotations
-
-from pathlib import Path
-
-REL_PROJECT_ROOT = Path(__file__).parent.parent.parent
-ABS_PROJECT_ROOT = REL_PROJECT_ROOT.resolve()
-
-LOGS_DIR = REL_PROJECT_ROOT / 'log_folder' / 'logs'
-IMAGE_DESCRIBER_PROMPT_PATH = (
-    REL_PROJECT_ROOT / 'src' / 'prompts' / 'image_describer.txt'
-)
->>>>>>> 3938f997
 
 try:
     os.makedirs(LOGS_DIR, exist_ok=True)
