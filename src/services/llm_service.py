--- conflicted
+++ resolved
@@ -30,19 +30,10 @@
         try:
             llm = AzureChatOpenAI(
                 azure_deployment=os.getenv(
-<<<<<<< HEAD
-                    'AZURE_OPENAI_DEPLOYMENT',
-                    'gpt-4-vision',
-                ),
-                openai_api_version=os.getenv(
-                    'API_VERSION',
-                    '2024-02-15-preview',
-=======
                     'AZURE_OPENAI_DEPLOYMENT', 'gpt-4-vision',
                 ),
                 openai_api_version=os.getenv(
                     'API_VERSION', '2024-02-15-preview',
->>>>>>> 779e63c2
                 ),
                 azure_endpoint=os.getenv('AZURE_OPENAI_ENDPOINT'),
                 api_key=os.getenv('AZURE_OPENAI_API_KEY'),
