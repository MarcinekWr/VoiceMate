<<<<<<< HEAD
import logging
import os
import re

=======
from __future__ import annotations

import logging
import os
import re

>>>>>>> 779e63c2
logger = logging.getLogger(__name__)


def dialog_to_json(raw_text: str, is_premium: bool = True) -> list:
    """Convert dialog text to JSON format"""
    speaker_map = (
        {
            'P': 'o2xdfKUpc1Bwq7RchZuW',
            'S': 'CLuTGacrAhcIhaJslbXt',
        }
        if is_premium
<<<<<<< HEAD
        else {
            'P': 'pl-PL-MarekNeural',
            'S': 'pl-PL-ZofiaNeural',
        }
    )

    pattern = re.compile(
        r'^\[(P|S)\]:\s*(.+?)(?=^\[P\]:|^\[S\]:|\Z)',
        re.MULTILINE | re.DOTALL,
=======
        else {'P': 'pl-PL-MarekNeural', 'S': 'pl-PL-ZofiaNeural'}
    )

    pattern = re.compile(
        r'^\[(P|S)\]:\s*(.+?)(?=^\[P\]:|^\[S\]:|\Z)', re.MULTILINE | re.DOTALL,
>>>>>>> 779e63c2
    )
    matches = pattern.findall(raw_text)

    if not matches:
        logger.warning('Nie znaleziono żadnych wypowiedzi w dialogu.')
        return []

    logger.info(f'Znaleziono {len(matches)} wypowiedzi w dialogu.')

    result = []
    for i, (role, text) in enumerate(matches, start=1):
        entry = {
            'order': i,
            'speaker': 'professor' if role == 'P' else 'student',
            'voice_id': speaker_map[role],
            'text': text.strip().replace('\n', ' '),
        }
        logger.debug(f'Wypowiedź {i}: {entry}')
        result.append(entry)

    return result


<<<<<<< HEAD
def save_to_file(
    content: str,
    filename: str,
    output_dir: str = 'output',
) -> str:
=======
def save_to_file(content: str, filename: str, output_dir: str = 'output') -> str:
>>>>>>> 779e63c2
    """Save content to file and return the path"""
    os.makedirs(output_dir, exist_ok=True)
    file_path = os.path.join(output_dir, filename)
    with open(file_path, 'w', encoding='utf-8') as f:
        f.write(content)
    return file_path<|MERGE_RESOLUTION|>--- conflicted
+++ resolved
@@ -1,16 +1,9 @@
-<<<<<<< HEAD
-import logging
-import os
-import re
-
-=======
 from __future__ import annotations
 
 import logging
 import os
 import re
 
->>>>>>> 779e63c2
 logger = logging.getLogger(__name__)
 
 
@@ -22,7 +15,6 @@
             'S': 'CLuTGacrAhcIhaJslbXt',
         }
         if is_premium
-<<<<<<< HEAD
         else {
             'P': 'pl-PL-MarekNeural',
             'S': 'pl-PL-ZofiaNeural',
@@ -32,13 +24,6 @@
     pattern = re.compile(
         r'^\[(P|S)\]:\s*(.+?)(?=^\[P\]:|^\[S\]:|\Z)',
         re.MULTILINE | re.DOTALL,
-=======
-        else {'P': 'pl-PL-MarekNeural', 'S': 'pl-PL-ZofiaNeural'}
-    )
-
-    pattern = re.compile(
-        r'^\[(P|S)\]:\s*(.+?)(?=^\[P\]:|^\[S\]:|\Z)', re.MULTILINE | re.DOTALL,
->>>>>>> 779e63c2
     )
     matches = pattern.findall(raw_text)
 
@@ -62,15 +47,11 @@
     return result
 
 
-<<<<<<< HEAD
 def save_to_file(
     content: str,
     filename: str,
     output_dir: str = 'output',
 ) -> str:
-=======
-def save_to_file(content: str, filename: str, output_dir: str = 'output') -> str:
->>>>>>> 779e63c2
     """Save content to file and return the path"""
     os.makedirs(output_dir, exist_ok=True)
     file_path = os.path.join(output_dir, filename)
