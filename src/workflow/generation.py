<<<<<<< HEAD
=======
from __future__ import annotations

>>>>>>> 779e63c2
import traceback

import streamlit as st

from src.logic.Azure_TTS import AzureTTSPodcastGenerator
from src.logic.Elevenlabs_TTS import ElevenlabsTTSPodcastGenerator
<<<<<<< HEAD
from src.logic.llm_podcast import (
    create_llm,
    generate_plan,
    generate_podcast_text,
)
=======
from src.logic.llm_podcast import (create_llm, generate_plan,
                                   generate_podcast_text)
>>>>>>> 779e63c2
from src.workflow.save import save_to_file


def generate_plan_content(llm_content: str) -> str | None:
    """Generate plan from LLM content"""
    try:
        st.info('🧠 Tworzę LLM...')
        llm = create_llm()

        st.info('📝 Generuję plan podcastu...')
        plan_text = generate_plan(llm, llm_content)

        plan_file_path = save_to_file(plan_text, 'output_plan.txt')
        st.success(f'💾 Plan zapisany do: {plan_file_path}')

        return plan_text

    except Exception as e:
        st.error(f'❌ Błąd podczas generowania planu: {str(e)}')
        if st.checkbox('🔍 Pokaż szczegóły błędu planu'):
            st.error(traceback.format_exc())
        return None


def generate_podcast_content(
<<<<<<< HEAD
    style: str,
    llm_content: str,
    plan_text: str,
) -> Optional[str]:
=======
    style: str, llm_content: str, plan_text: str,
) -> str | None:
>>>>>>> 779e63c2
    """Generate podcast text from plan and content"""
    try:
        st.info('🧠 Tworzę LLM...')
        llm = create_llm()

        st.info(f'🎙️ Generuję tekst podcastu w stylu: {style}...')
        podcast_text = generate_podcast_text(
<<<<<<< HEAD
            llm,
            style,
            llm_content,
            plan_text,
=======
            llm, style, llm_content, plan_text,
>>>>>>> 779e63c2
        )

        podcast_file_path = save_to_file(podcast_text, 'podcast.txt')
        st.success(f'💾 Podcast zapisany do: {podcast_file_path}')

        return podcast_text

    except Exception as e:
        st.error(f'❌ Błąd podczas generowania podcastu: {str(e)}')
        if st.checkbox('🔍 Pokaż szczegóły błędu podcastu'):
            st.error(traceback.format_exc())
        return None


<<<<<<< HEAD
def generate_audio_from_json(
    json_data: list,
    is_premium: bool,
) -> Optional[str]:
=======
def generate_audio_from_json(json_data: list, is_premium: bool) -> str | None:
>>>>>>> 779e63c2
    """Generate audio from JSON data using appropriate TTS engine"""
    try:
        if is_premium:
            tts = ElevenlabsTTSPodcastGenerator()
            st.info('🎵 Generuję audio z ElevenLabs (Premium - format MP3)...')

            def progress_callback(current, total, message):
                progress_bar.progress(current / total)

            progress_bar = st.progress(0)
            output_path = tts.generate_podcast_elevenlabs(
<<<<<<< HEAD
                dialog_data=json_data,
                progress_callback=progress_callback,
=======
                dialog_data=json_data, progress_callback=progress_callback,
>>>>>>> 779e63c2
            )
            progress_bar.empty()

        else:
            tts = AzureTTSPodcastGenerator()
            st.info('🎵 Generuję audio z Azure TTS (Free - format WAV)...')

            def progress_callback(current, total, message):
                progress_bar.progress(current / total)

            progress_bar = st.progress(0)
            output_path = tts.generate_podcast_azure(
<<<<<<< HEAD
                dialog_data=json_data,
                progress_callback=progress_callback,
=======
                dialog_data=json_data, progress_callback=progress_callback,
>>>>>>> 779e63c2
            )
            progress_bar.empty()

        return output_path

    except Exception as e:
        st.error(f'❌ Błąd podczas generowania audio: {str(e)}')
        if st.checkbox('🔍 Pokaż szczegóły błędu audio'):
            st.error(traceback.format_exc())
        return None<|MERGE_RESOLUTION|>--- conflicted
+++ resolved
@@ -1,25 +1,11 @@
-<<<<<<< HEAD
-=======
-from __future__ import annotations
+import streamlit as st
+import traceback
+from typing import Optional
 
->>>>>>> 779e63c2
-import traceback
-
-import streamlit as st
-
+from src.logic.llm_podcast import generate_plan, generate_podcast_text, create_llm
 from src.logic.Azure_TTS import AzureTTSPodcastGenerator
 from src.logic.Elevenlabs_TTS import ElevenlabsTTSPodcastGenerator
-<<<<<<< HEAD
-from src.logic.llm_podcast import (
-    create_llm,
-    generate_plan,
-    generate_podcast_text,
-)
-=======
-from src.logic.llm_podcast import (create_llm, generate_plan,
-                                   generate_podcast_text)
->>>>>>> 779e63c2
-from src.workflow.save import save_to_file
+from src.workflow.save import save_to_file  
 
 
 def generate_plan_content(llm_content: str) -> str | None:
@@ -42,37 +28,18 @@
             st.error(traceback.format_exc())
         return None
 
-
-def generate_podcast_content(
-<<<<<<< HEAD
-    style: str,
-    llm_content: str,
-    plan_text: str,
-) -> Optional[str]:
-=======
-    style: str, llm_content: str, plan_text: str,
-) -> str | None:
->>>>>>> 779e63c2
+def generate_podcast_content(style: str, llm_content: str, plan_text: str) -> Optional[str]:
     """Generate podcast text from plan and content"""
     try:
         st.info('🧠 Tworzę LLM...')
         llm = create_llm()
-
-        st.info(f'🎙️ Generuję tekst podcastu w stylu: {style}...')
-        podcast_text = generate_podcast_text(
-<<<<<<< HEAD
-            llm,
-            style,
-            llm_content,
-            plan_text,
-=======
-            llm, style, llm_content, plan_text,
->>>>>>> 779e63c2
-        )
-
-        podcast_file_path = save_to_file(podcast_text, 'podcast.txt')
-        st.success(f'💾 Podcast zapisany do: {podcast_file_path}')
-
+        
+        st.info(f"🎙️ Generuję tekst podcastu w stylu: {style}...")
+        podcast_text = generate_podcast_text(llm, style, llm_content, plan_text)
+        
+        podcast_file_path = save_to_file(podcast_text, "podcast.txt")
+        st.success(f"💾 Podcast zapisany do: {podcast_file_path}")
+        
         return podcast_text
 
     except Exception as e:
@@ -81,15 +48,7 @@
             st.error(traceback.format_exc())
         return None
 
-
-<<<<<<< HEAD
-def generate_audio_from_json(
-    json_data: list,
-    is_premium: bool,
-) -> Optional[str]:
-=======
-def generate_audio_from_json(json_data: list, is_premium: bool) -> str | None:
->>>>>>> 779e63c2
+def generate_audio_from_json(json_data: list, is_premium: bool) -> Optional[str]:
     """Generate audio from JSON data using appropriate TTS engine"""
     try:
         if is_premium:
@@ -101,12 +60,8 @@
 
             progress_bar = st.progress(0)
             output_path = tts.generate_podcast_elevenlabs(
-<<<<<<< HEAD
                 dialog_data=json_data,
-                progress_callback=progress_callback,
-=======
-                dialog_data=json_data, progress_callback=progress_callback,
->>>>>>> 779e63c2
+                progress_callback=progress_callback
             )
             progress_bar.empty()
 
@@ -119,12 +74,8 @@
 
             progress_bar = st.progress(0)
             output_path = tts.generate_podcast_azure(
-<<<<<<< HEAD
                 dialog_data=json_data,
-                progress_callback=progress_callback,
-=======
-                dialog_data=json_data, progress_callback=progress_callback,
->>>>>>> 779e63c2
+                progress_callback=progress_callback
             )
             progress_bar.empty()
 
