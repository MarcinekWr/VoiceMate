--- conflicted
+++ resolved
@@ -3,13 +3,10 @@
 import os
 import tempfile
 import traceback
-<<<<<<< HEAD
 from typing import Optional
-=======
 from pathlib import Path
 
 import streamlit as st
->>>>>>> 3938f997
 
 from src.file_parser.other_files_parser import FileConverter
 
@@ -35,11 +32,7 @@
     """Process uploaded file and extract LLM content using FileConverter"""
     try:
         with tempfile.NamedTemporaryFile(
-<<<<<<< HEAD
             delete=False, suffix=os.path.splitext(uploaded_file.name)[1]
-=======
-            delete=False, suffix=Path(uploaded_file.name).suffix,
->>>>>>> 3938f997
         ) as tmp_file:
             tmp_file.write(uploaded_file.getvalue())
             tmp_file_path = tmp_file.name
