--- conflicted
+++ resolved
@@ -1,8 +1,3 @@
-<<<<<<< HEAD
-=======
-from __future__ import annotations
-
->>>>>>> 779e63c2
 import os
 import tempfile
 import traceback
@@ -33,20 +28,12 @@
         return None
 
 
-<<<<<<< HEAD
 def process_uploaded_file(uploaded_file) -> Optional[str]:
     """Process uploaded file and extract LLM content using FileConverter"""
     try:
         with tempfile.NamedTemporaryFile(
             delete=False,
             suffix=Path(uploaded_file.name).suffix,
-=======
-def process_uploaded_file(uploaded_file) -> str | None:
-    """Process uploaded file and extract LLM content using FileConverter"""
-    try:
-        with tempfile.NamedTemporaryFile(
-            delete=False, suffix=os.path.splitext(uploaded_file.name)[1]
->>>>>>> 779e63c2
         ) as tmp_file:
             tmp_file.write(uploaded_file.getvalue())
             tmp_file_path = tmp_file.name
