from __future__ import annotations

import logging
import os
import tempfile
import time
import wave
from typing import Optional

import azure.cognitiveservices.speech as speechsdk

from src.utils.logging_config import get_request_id


class AzureTTSPodcastGenerator:
    def __init__(self):
        api_key = os.getenv('AZURE_SPEECH_API_KEY')
        region = os.getenv('AZURE_SPEECH_REGION')
        self.logger = logging.getLogger(__name__)
        self.dir_prefix = 'podcast_az_'

        if not api_key or not region:
            raise ValueError(
<<<<<<< HEAD
                'Brakuje AZURE_SPEECH_API_KEY lub AZURE_SPEECH_REGION w .env',
            )

        self.speech_config = speechsdk.SpeechConfig(
            subscription=api_key,
            region=region,
        )

    def generate_podcast_azure(
        self,
        dialog_data: list,
        output_path: Optional[str] = None,
        progress_callback=None,
    ) -> Optional[str]:
        if not dialog_data:
            self.logger.error('Nie przekazano danych dialogowych.')
            return None

        if output_path is None:
            temp_dir = tempfile.mkdtemp(prefix='podcast_')
            request_id = get_request_id()
            output_path = os.path.join(temp_dir, f'podcast_{request_id}.wav')
=======
                'Missing AZURE_SPEECH_API_KEY or AZURE_SPEECH_REGION in .env',
            )

        self.speech_config = speechsdk.SpeechConfig(
            subscription=api_key, region=region,
        )

    def generate_podcast_azure(
        self, dialog_data: list, output_path: str = None, progress_callback=None,
    ) -> str:
        if not dialog_data:
            self.logger.error('No dialog data provided.')
            return None

        if output_path is None:
            temp_dir = tempfile.mkdtemp(prefix=self.dir_prefix)
            request_id = get_request_id()
            output_path = os.path.join(
                temp_dir, f'{self.dir_prefix}{request_id}.wav',
            )
>>>>>>> 779e63c2

        temp_files = []
        total_segments = len(dialog_data)

        for i, part in enumerate(dialog_data):
            voice = part.get('voice_id')
            text = part.get('text')
            order = part.get('order')

            if not voice or not text or order is None:
<<<<<<< HEAD
                self.logger.warning(f'Pominięto niepełny segment: {part}')
                continue

            temp_file = tempfile.NamedTemporaryFile(
                suffix=f'_chunk_{order:02d}.wav',
                delete=False,
=======
                self.logger.warning(f'Skipped incomplete segment: {part}')
                continue

            temp_file = tempfile.NamedTemporaryFile(
                suffix=f'_chunk_{order:02d}.wav', delete=False,
>>>>>>> 779e63c2
            )
            filename = temp_file.name
            temp_file.close()
            temp_files.append(filename)

            self.speech_config.speech_synthesis_voice_name = voice
<<<<<<< HEAD
            audio_config = speechsdk.audio.AudioOutputConfig(
                filename=filename,
            )
            synthesizer = speechsdk.SpeechSynthesizer(
                self.speech_config,
                audio_config,
=======
            audio_config = speechsdk.audio.AudioOutputConfig(filename=filename)
            synthesizer = speechsdk.SpeechSynthesizer(
                self.speech_config, audio_config,
>>>>>>> 779e63c2
            )

            try:
                self.logger.info(f"{order:02d}: {part['speaker']} ({voice})")

                if progress_callback:
                    progress_callback(
                        i,
                        total_segments,
                        f"Generowanie segmentu {i+1}/{total_segments}: {part['speaker']}",
                    )

                result = synthesizer.speak_text_async(text).get()

<<<<<<< HEAD
                if (
                    result.reason
                    != speechsdk.ResultReason.SynthesizingAudioCompleted
                ):
                    self.logger.error(f'Błąd syntezy dla segmentu {order}')
                else:
                    self.logger.info(f'Segment {order:02d} wygenerowany')

            except Exception as e:
                self.logger.exception(
                    f'Wyjątek podczas generowania segmentu {order}: {e}',
=======
                if result.reason != speechsdk.ResultReason.SynthesizingAudioCompleted:
                    self.logger.error(f'Synthesis error for segment {order}')
                else:
                    self.logger.info(f'Segment {order:02d} generated')

            except Exception as e:
                self.logger.exception(
                    f'Exception while generating segment {order}: {e}',
>>>>>>> 779e63c2
                )
            finally:
                del synthesizer
                time.sleep(0.2)

        if progress_callback:
            progress_callback(
<<<<<<< HEAD
                total_segments,
                total_segments,
=======
                total_segments, total_segments,
>>>>>>> 779e63c2
                'Łączenie segmentów...',
            )

        return self._combine_segments(temp_files, output_path)

    def _combine_segments(self, temp_files: list, output_path: str) -> str:
<<<<<<< HEAD
        self.logger.info('Łączenie plików WAV...')
=======
        self.logger.info('Merging WAV files...')
>>>>>>> 779e63c2

        first_file = next((f for f in temp_files if os.path.exists(f)), None)
        if not first_file:
            self.logger.error(
<<<<<<< HEAD
                'Brak plików do połączenia – nie wygenerowano żadnego segmentu.',
=======
                'No files to merge - no segments were generated.',
>>>>>>> 779e63c2
            )
            return None

        try:
            with wave.open(first_file, 'rb') as first_wave:
                params = first_wave.getparams()

                with wave.open(output_path, 'wb') as output_wave:
                    output_wave.setparams(params)

                    for temp_file in temp_files:
                        if os.path.exists(temp_file):
                            try:
                                with wave.open(temp_file, 'rb') as temp_wave:
                                    output_wave.writeframes(
                                        temp_wave.readframes(
                                            temp_wave.getnframes(),
                                        ),
                                    )

                                silence_frames = int(params.framerate * 0.5)
                                silence_data = b'\x00' * (
<<<<<<< HEAD
                                    silence_frames
                                    * params.sampwidth
                                    * params.nchannels
                                )
                                output_wave.writeframes(silence_data)
                            except Exception as e:
                                self.logger.warning(
                                    f'Problem z odczytem pliku {temp_file}: {e}',
                                )

        except Exception as e:
            self.logger.exception(f'Błąd podczas łączenia plików WAV: {e}')
=======
                                    silence_frames * params.sampwidth * params.nchannels
                                )
                                output_wave.writeframes(silence_data)
                            except (wave.Error, OSError) as e:
                                self.logger.warning(
                                    f'Problem reading file {temp_file}: {e}',
                                )
                                return None

        except (wave.Error, OSError) as e:
            self.logger.exception(f'Error while merging WAV files: {e}')
>>>>>>> 779e63c2
            return None

        for temp_file in temp_files:
            if os.path.exists(temp_file):
                max_retries = 3
                for attempt in range(max_retries):
                    try:
                        os.remove(temp_file)
                        break
                    except PermissionError:
                        if attempt < max_retries - 1:
                            self.logger.warning(
<<<<<<< HEAD
                                f'Plik {temp_file} zablokowany, próba {attempt + 1}/{max_retries}',
=======
                                f'File {temp_file} locked, attempt {attempt + 1}/{max_retries}',
>>>>>>> 779e63c2
                            )
                            time.sleep(1)
                        else:
                            self.logger.warning(
<<<<<<< HEAD
                                f'Nie można usunąć {temp_file} – pozostaw ręcznie',
                            )
                    except Exception as e:
                        self.logger.error(
                            f'Błąd usuwania pliku {temp_file}: {e}',
                        )
                        break

        self.logger.info(f'Podcast zapisany jako {output_path}')
=======
                                f'Could not delete {temp_file} - please remove manually',
                            )
                    except Exception as e:
                        self.logger.error(
                            f'Error deleting file {temp_file}: {e}',
                        )
                        break

        self.logger.info(f'Podcast saved as {output_path}')
>>>>>>> 779e63c2
        return output_path<|MERGE_RESOLUTION|>--- conflicted
+++ resolved
@@ -21,30 +21,6 @@
 
         if not api_key or not region:
             raise ValueError(
-<<<<<<< HEAD
-                'Brakuje AZURE_SPEECH_API_KEY lub AZURE_SPEECH_REGION w .env',
-            )
-
-        self.speech_config = speechsdk.SpeechConfig(
-            subscription=api_key,
-            region=region,
-        )
-
-    def generate_podcast_azure(
-        self,
-        dialog_data: list,
-        output_path: Optional[str] = None,
-        progress_callback=None,
-    ) -> Optional[str]:
-        if not dialog_data:
-            self.logger.error('Nie przekazano danych dialogowych.')
-            return None
-
-        if output_path is None:
-            temp_dir = tempfile.mkdtemp(prefix='podcast_')
-            request_id = get_request_id()
-            output_path = os.path.join(temp_dir, f'podcast_{request_id}.wav')
-=======
                 'Missing AZURE_SPEECH_API_KEY or AZURE_SPEECH_REGION in .env',
             )
 
@@ -65,7 +41,6 @@
             output_path = os.path.join(
                 temp_dir, f'{self.dir_prefix}{request_id}.wav',
             )
->>>>>>> 779e63c2
 
         temp_files = []
         total_segments = len(dialog_data)
@@ -76,38 +51,20 @@
             order = part.get('order')
 
             if not voice or not text or order is None:
-<<<<<<< HEAD
-                self.logger.warning(f'Pominięto niepełny segment: {part}')
-                continue
-
-            temp_file = tempfile.NamedTemporaryFile(
-                suffix=f'_chunk_{order:02d}.wav',
-                delete=False,
-=======
                 self.logger.warning(f'Skipped incomplete segment: {part}')
                 continue
 
             temp_file = tempfile.NamedTemporaryFile(
                 suffix=f'_chunk_{order:02d}.wav', delete=False,
->>>>>>> 779e63c2
             )
             filename = temp_file.name
             temp_file.close()
             temp_files.append(filename)
 
             self.speech_config.speech_synthesis_voice_name = voice
-<<<<<<< HEAD
-            audio_config = speechsdk.audio.AudioOutputConfig(
-                filename=filename,
-            )
-            synthesizer = speechsdk.SpeechSynthesizer(
-                self.speech_config,
-                audio_config,
-=======
             audio_config = speechsdk.audio.AudioOutputConfig(filename=filename)
             synthesizer = speechsdk.SpeechSynthesizer(
                 self.speech_config, audio_config,
->>>>>>> 779e63c2
             )
 
             try:
@@ -122,19 +79,6 @@
 
                 result = synthesizer.speak_text_async(text).get()
 
-<<<<<<< HEAD
-                if (
-                    result.reason
-                    != speechsdk.ResultReason.SynthesizingAudioCompleted
-                ):
-                    self.logger.error(f'Błąd syntezy dla segmentu {order}')
-                else:
-                    self.logger.info(f'Segment {order:02d} wygenerowany')
-
-            except Exception as e:
-                self.logger.exception(
-                    f'Wyjątek podczas generowania segmentu {order}: {e}',
-=======
                 if result.reason != speechsdk.ResultReason.SynthesizingAudioCompleted:
                     self.logger.error(f'Synthesis error for segment {order}')
                 else:
@@ -143,7 +87,6 @@
             except Exception as e:
                 self.logger.exception(
                     f'Exception while generating segment {order}: {e}',
->>>>>>> 779e63c2
                 )
             finally:
                 del synthesizer
@@ -151,32 +94,19 @@
 
         if progress_callback:
             progress_callback(
-<<<<<<< HEAD
-                total_segments,
-                total_segments,
-=======
                 total_segments, total_segments,
->>>>>>> 779e63c2
                 'Łączenie segmentów...',
             )
 
         return self._combine_segments(temp_files, output_path)
 
     def _combine_segments(self, temp_files: list, output_path: str) -> str:
-<<<<<<< HEAD
-        self.logger.info('Łączenie plików WAV...')
-=======
         self.logger.info('Merging WAV files...')
->>>>>>> 779e63c2
 
         first_file = next((f for f in temp_files if os.path.exists(f)), None)
         if not first_file:
             self.logger.error(
-<<<<<<< HEAD
-                'Brak plików do połączenia – nie wygenerowano żadnego segmentu.',
-=======
                 'No files to merge - no segments were generated.',
->>>>>>> 779e63c2
             )
             return None
 
@@ -199,20 +129,6 @@
 
                                 silence_frames = int(params.framerate * 0.5)
                                 silence_data = b'\x00' * (
-<<<<<<< HEAD
-                                    silence_frames
-                                    * params.sampwidth
-                                    * params.nchannels
-                                )
-                                output_wave.writeframes(silence_data)
-                            except Exception as e:
-                                self.logger.warning(
-                                    f'Problem z odczytem pliku {temp_file}: {e}',
-                                )
-
-        except Exception as e:
-            self.logger.exception(f'Błąd podczas łączenia plików WAV: {e}')
-=======
                                     silence_frames * params.sampwidth * params.nchannels
                                 )
                                 output_wave.writeframes(silence_data)
@@ -224,7 +140,6 @@
 
         except (wave.Error, OSError) as e:
             self.logger.exception(f'Error while merging WAV files: {e}')
->>>>>>> 779e63c2
             return None
 
         for temp_file in temp_files:
@@ -237,26 +152,11 @@
                     except PermissionError:
                         if attempt < max_retries - 1:
                             self.logger.warning(
-<<<<<<< HEAD
-                                f'Plik {temp_file} zablokowany, próba {attempt + 1}/{max_retries}',
-=======
                                 f'File {temp_file} locked, attempt {attempt + 1}/{max_retries}',
->>>>>>> 779e63c2
                             )
                             time.sleep(1)
                         else:
                             self.logger.warning(
-<<<<<<< HEAD
-                                f'Nie można usunąć {temp_file} – pozostaw ręcznie',
-                            )
-                    except Exception as e:
-                        self.logger.error(
-                            f'Błąd usuwania pliku {temp_file}: {e}',
-                        )
-                        break
-
-        self.logger.info(f'Podcast zapisany jako {output_path}')
-=======
                                 f'Could not delete {temp_file} - please remove manually',
                             )
                     except Exception as e:
@@ -266,5 +166,4 @@
                         break
 
         self.logger.info(f'Podcast saved as {output_path}')
->>>>>>> 779e63c2
         return output_path