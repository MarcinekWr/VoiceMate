--- conflicted
+++ resolved
@@ -1,35 +1,20 @@
-<<<<<<< HEAD
-import logging
-import os
-from pathlib import Path
-
-=======
 from __future__ import annotations
 
 from langchain_openai import AzureChatOpenAI
 import logging
 import os
 
->>>>>>> 779e63c2
 from langchain_core.prompts import PromptTemplate
 from langchain_openai import AzureChatOpenAI
 
 logger = logging.getLogger(__name__)
 
 
-<<<<<<< HEAD
-BASE_DIR = Path(__file__).resolve().parent.parent
-PROMPT_PATHS = {
-    'scientific': BASE_DIR / 'prompts' / 'scientific_style.txt',
-    'casual': BASE_DIR / 'prompts' / 'casual_style.txt',
-    'plan': BASE_DIR / 'prompts' / 'plan_prompt.txt',
-=======
 BASE_DIR = os.path.abspath(os.path.join(os.path.dirname(__file__), ".."))
 PROMPT_PATHS = {
     "scientific": os.path.join(BASE_DIR, "prompts", "scientific_style.txt"),
     "casual": os.path.join(BASE_DIR, "prompts", "casual_style.txt"),
     "plan": os.path.join(BASE_DIR, "prompts", "plan_prompt.txt"),
->>>>>>> 779e63c2
 }
 
 
@@ -86,14 +71,7 @@
 
 
 def load_prompt_template(style: str, ui_callback=None) -> PromptTemplate:
-<<<<<<< HEAD
-    """Load prompt template from file with error handling."""
-    prompt_path = None
-    try:
-        logger.info(f'Loading prompt template for style: {style}')
-        if ui_callback:
-            ui_callback(f"Ładuję szablon stylu '{style}'...")
-
+    try:
         if style not in PROMPT_PATHS:
             error_msg = f'Unknown style: {style}. Available styles: {list(PROMPT_PATHS.keys())}'
             logger.error(error_msg)
@@ -102,50 +80,31 @@
             raise ValueError(error_msg)
 
         prompt_path = PROMPT_PATHS[style]
-        if not prompt_path.exists():
-            error_msg = f'Prompt file not found: {prompt_path}'
+
+        if not os.path.isfile(prompt_path):
+            error_msg = f"Prompt file not found: {prompt_path}"
             logger.error(error_msg)
             if ui_callback:
-                ui_callback(
-                    f'Nie znaleziono pliku szablonu: {prompt_path}',
-                    'error',
-                )
+                ui_callback(f"Nie znaleziono pliku szablonu: {prompt_path}", "error")
             raise FileNotFoundError(error_msg)
 
-        prompt_text = prompt_path.read_text(encoding='utf-8')
+        with open(prompt_path, encoding="utf-8") as f:
+            prompt_text = f.read()
+
         template = PromptTemplate.from_template(prompt_text)
 
-        logger.info('Prompt template loaded successfully')
-        if ui_callback:
-            ui_callback('Szablon załadowany pomyślnie!')
+        logger.info("Prompt template loaded successfully")
+        if ui_callback:
+            ui_callback("Szablon załadowany pomyślnie!")
 
         return template
-    except Exception as e:
-        logger.error(f'Error loading prompt template from {prompt_path}: {e}')
-        if ui_callback:
-            ui_callback(f'Błąd ładowania szablonu: {e}', 'error')
-        raise
-=======
-    prompt_path = PROMPT_PATHS[style]
-
-    if not os.path.isfile(prompt_path):
-        error_msg = f"Prompt file not found: {prompt_path}"
-        logger.error(error_msg)
-        if ui_callback:
-            ui_callback(f"Nie znaleziono pliku szablonu: {prompt_path}", "error")
-        raise FileNotFoundError(error_msg)
-
-    with open(prompt_path, encoding="utf-8") as f:
-        prompt_text = f.read()
->>>>>>> 779e63c2
-
-    template = PromptTemplate.from_template(prompt_text)
-
-    logger.info("Prompt template loaded successfully")
-    if ui_callback:
-        ui_callback("Szablon załadowany pomyślnie!")
-
-    return template
+
+    except Exception as e:
+        logger.error(f"Error loading prompt template from {prompt_path}: {e}")
+        if ui_callback:
+            ui_callback(f"Błąd ładowania szablonu: {e}", "error")
+        raise
+
 
 def generate_plan(
     llm: AzureChatOpenAI,
@@ -182,15 +141,11 @@
 
 
 def generate_podcast_text(
-<<<<<<< HEAD
     llm: AzureChatOpenAI,
     style: str,
     input_text: str,
     plan_text: str,
     ui_callback=None,
-=======
-    llm: AzureChatOpenAI, style: str, input_text: str, plan_text: str, ui_callback=None,
->>>>>>> 779e63c2
 ) -> str:
     """Generate podcast text in specified style."""
     try:
@@ -209,12 +164,8 @@
 
         prompt_template = load_prompt_template(style)
         user_prompt = prompt_template.format(
-<<<<<<< HEAD
             input_text=input_text,
             plan_text=plan_text,
-=======
-            input_text=input_text, plan_text=plan_text,
->>>>>>> 779e63c2
         )
 
         logger.info('Preparing system prompt')
@@ -272,14 +223,6 @@
 
     def run(self):
         """Main logic for generating the podcast."""
-<<<<<<< HEAD
-        input_file = Path('src/logic/llm_text_test_file.txt')
-        if not input_file.exists():
-            raise FileNotFoundError(f'Input file not found: {input_file}')
-
-        input_text = input_file.read_text(encoding='utf-8')
-        logger.info(f'Loaded input text ({len(input_text)} characters)')
-=======
         input_file = os.path.join("src", "logic", "llm_text_test_file.txt")
         if not os.path.exists(input_file):
             raise FileNotFoundError(f"Input file not found: {input_file}")
@@ -288,20 +231,15 @@
             input_text = f.read()
 
         logger.info(f"Loaded input text ({len(input_text)} characters)")
->>>>>>> 779e63c2
 
         plan_text = generate_plan(self.llm, input_text)
         save_to_file(plan_text, 'output_plan.txt')
 
         output = generate_podcast_text(
-<<<<<<< HEAD
             self.llm,
             'scientific',
             input_text,
             plan_text,
-=======
-            self.llm, 'scientific', input_text, plan_text,
->>>>>>> 779e63c2
         )
         save_to_file(output, 'podcast.txt')
 
