--- conflicted
+++ resolved
@@ -1,8 +1,5 @@
-<<<<<<< HEAD
-=======
 from __future__ import annotations
 
->>>>>>> 779e63c2
 import logging
 import os
 import tempfile
@@ -16,32 +13,17 @@
     def __init__(self):
         self.logger = logging.getLogger(__name__)
         self.client = self._load_client()
-<<<<<<< HEAD
-=======
         self.dir_prefix = 'podcast_el_'
->>>>>>> 779e63c2
 
     def _load_client(self) -> ElevenLabs:
         api_key = os.getenv('ELEVENLABS_API_KEY')
         if not api_key:
-<<<<<<< HEAD
-            self.logger.error('Brak ELEVENLABS_API_KEY w pliku .env')
-            raise ValueError('Brak ELEVENLABS_API_KEY')
-        return ElevenLabs(api_key=api_key)
-
-    def generate_audio_chunk(
-        self,
-        text: str,
-        voice_id: str,
-        model_id: str = 'eleven_multilingual_v2',
-=======
             self.logger.error('Missing ELEVENLABS_API_KEY in file .env')
             raise ValueError('Missing ELEVENLABS_API_KEY')
         return ElevenLabs(api_key=api_key)
 
     def generate_audio_chunk(
         self, text: str, voice_id: str, model_id: str = 'eleven_multilingual_v2',
->>>>>>> 779e63c2
     ) -> bytes:
         try:
             audio = self.client.text_to_speech.convert(
@@ -59,33 +41,11 @@
             return b''.join(audio)
         except Exception as e:
             self.logger.exception(
-<<<<<<< HEAD
-                f"Błąd podczas generowania audio dla voice_id '{voice_id}': {e}",
-=======
                 f"Error while generating audio for voice_id '{voice_id}': {e}",
->>>>>>> 779e63c2
             )
             raise
 
     def generate_podcast_elevenlabs(
-<<<<<<< HEAD
-        self,
-        dialog_data: list,
-        output_path: str = None,
-        progress_callback=None,
-    ) -> str:
-        if not dialog_data:
-            self.logger.error('Nie przekazano danych dialogowych.')
-            return None
-
-        self.logger.info(f'Załadowano {len(dialog_data)} wypowiedzi.')
-        audio_chunks = []
-
-        if output_path is None:
-            temp_dir = tempfile.mkdtemp(prefix='podcast_')
-            request_id = get_request_id()
-            output_path = os.path.join(temp_dir, f'podcast_{request_id}.wav')
-=======
         self, dialog_data: list, output_path: str = None, progress_callback=None,
     ) -> str:
         if not dialog_data:
@@ -101,7 +61,6 @@
             output_path = os.path.join(
                 temp_dir, f'{self.dir_prefix}{request_id}.wav',
             )
->>>>>>> 779e63c2
 
         total_segments = len(dialog_data)
 
@@ -113,11 +72,7 @@
                 text = part.get('text')
 
                 if order is None or not speaker or not voice_id or not text:
-<<<<<<< HEAD
-                    self.logger.warning(f'Pominięto niepełny segment: {part}')
-=======
                     self.logger.warning(f'Skipped incomplete segment: {part}')
->>>>>>> 779e63c2
                     continue
 
                 self.logger.info(f'{order:02d}: {speaker} ({voice_id})')
@@ -129,25 +84,10 @@
                         f'Generowanie segmentu {i+1}/{total_segments}: {speaker}',
                     )
 
-<<<<<<< HEAD
                 chunk = self.generate_audio_chunk(
                     text=text,
                     voice_id=voice_id,
                 )
-                audio_chunks.append(chunk)
-
-            except Exception:
-                self.logger.error(
-                    f'Nie udało się przetworzyć segmentu {part}',
-                )
-                continue
-
-        if not audio_chunks:
-            self.logger.error(
-                'Nie wygenerowano żadnego segmentu – podcast nie został zapisany.',
-            )
-=======
-                chunk = self.generate_audio_chunk(text=text, voice_id=voice_id)
                 audio_chunks.append(chunk)
 
             except Exception:
@@ -156,25 +96,16 @@
 
         if not audio_chunks:
             self.logger.error('No segments generated – podcast was not saved.')
->>>>>>> 779e63c2
             return None
 
         try:
             with open(output_path, 'wb') as f:
                 for chunk in audio_chunks:
                     f.write(chunk)
-<<<<<<< HEAD
-            self.logger.info(f'Podcast zapisany jako {output_path}')
-            return output_path
-        except Exception as e:
-            self.logger.exception(
-                f'Błąd przy zapisie podcastu do pliku {output_path}: {e}',
-=======
             self.logger.info(f'Podcast saved as {output_path}')
             return output_path
         except Exception as e:
             self.logger.exception(
                 f'Error saving podcast to file {output_path}: {e}',
->>>>>>> 779e63c2
             )
             return None