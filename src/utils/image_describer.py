<<<<<<< HEAD
"""Image description class using Azure OpenAI for describing images."""

=======
"""
Image description class using Azure OpenAI for describing images.
"""
>>>>>>> 12279db9
from __future__ import annotations

import base64
import os

from langchain_core.prompts import PromptTemplate

from src.common.constants import IMAGE_DESCRIBER_PROMPT_PATH
from src.services.llm_service import LLMService
from src.utils.logging_config import get_request_id, get_session_logger


class ImageDescriber:
    """
    A class to describe images using an LLM.
    """

    is_available: bool = False

    def __init__(
        self,
        prompt_path: str = IMAGE_DESCRIBER_PROMPT_PATH,
        llm_service: LLMService | None = None,
        request_id: str | None = None,
    ):
        """
        Initialize the ImageDescriber.

        Args:
            prompt_path (str, optional): Path to the prompt template file. Defaults to IMAGE_DESCRIBER_PROMPT_PATH.
            llm_service (LLMService, optional): Custom LLM service instance. Defaults to None.
            request_id (str, optional): Unique request identifier for logging. If None, a new one is generated.
        """
        self.request_id = request_id or get_request_id()
        self.logger = get_session_logger(self.request_id)
        self.prompt_path = prompt_path
        self.llm_service = llm_service or LLMService()
        self.prompt_template: PromptTemplate | None = None
        self.is_available = self.llm_service.is_available

        if self.is_available:
            self.prompt_template = self._load_prompt_template()

    def _load_prompt_template(self) -> PromptTemplate:
        """
        Load the prompt template from file or use the default template.

        Returns:
            PromptTemplate: Loaded or default prompt template.
        """
        try:
            if os.path.isfile(self.prompt_path):
                with open(self.prompt_path, encoding="utf-8") as f:
                    template = f.read()
                self.logger.info(f"Loaded custom prompt from {self.prompt_path}")
                return PromptTemplate.from_template(template)
        except (OSError, UnicodeDecodeError) as e:
            self.logger.error(
                f"Error reading prompt file {self.prompt_path}: {e}",
            )
        self.logger.info("Using default image description prompt.")
        return self._use_default_prompt()

    def _use_default_prompt(self) -> PromptTemplate:
        """
        Set up and return the default prompt template.

        Returns:
            PromptTemplate: Default prompt template.
        """
        default_prompt = (
            "Opisz ten obraz szczegółowo. Skup się na tekście, wykresach, diagramach i wszelkich istotnych elementach wizualnych. "
            "Jeśli obraz wygląda na slajd, zrzut ekranu lub dokument, przedstaw uporządkowane podsumowanie jego treści. "
            "Dla dowolnego tematu możesz użyć następującego formatu: "
            "Skup się na {topic}."
        )
        return PromptTemplate.from_template(default_prompt)

    def describe_image(self, image_path: str, topic: str = "general") -> str:
        """
        Describe an image from a file path.

        Args:
            image_path (str): Path to the image file.
            topic (str, optional): Topic to focus the description on. Defaults to 'general'.

        Returns:
            str: Description of the image or error message.
        """
        if not self.is_available:
            return "Image description not available"

        try:
            base64_image = self._image_to_base64(image_path)
            return self.llm_service.generate_description(
                base64_image,
                self.prompt_template,
                topic,
            )
        except FileNotFoundError:
            self.logger.error(f"File not found: {image_path}")
            return "Image description not available - file not found"
        except Exception as e:
            self.logger.error(f"Error describing image {image_path}: {e}")
            return f"Error generating description: {e}"

    def describe_image_from_bytes(
        self,
        image_bytes: bytes,
        topic: str = "general",
    ) -> str:
        """
        Describe an image from bytes.

        Args:
            image_bytes (bytes): Image data in bytes.
            topic (str, optional): Topic to focus the description on. Defaults to 'general'.

        Returns:
            str: Description of the image or error message.
        """
        if not self.is_available:
            return "Image description not available"

        try:
            base64_image = base64.b64encode(image_bytes).decode("utf-8")
            return self.llm_service.generate_description(
                base64_image,
                self.prompt_template,
                topic,
            )
        except Exception as e:
            self.logger.error(f"Error describing image from bytes: {e}")
            return f"Error generating description: {e}"

    @staticmethod
    def _image_to_base64(image_path: str) -> str:
        """
        Convert an image file to a base64 encoded string.

        Args:
            image_path (str): Path to the image file.

        Returns:
            str: Base64 encoded string of the image.
        """
        with open(image_path, "rb") as image_file:
            return base64.b64encode(image_file.read()).decode("utf-8")<|MERGE_RESOLUTION|>--- conflicted
+++ resolved
@@ -1,11 +1,6 @@
-<<<<<<< HEAD
-"""Image description class using Azure OpenAI for describing images."""
-
-=======
 """
 Image description class using Azure OpenAI for describing images.
 """
->>>>>>> 12279db9
 from __future__ import annotations
 
 import base64
