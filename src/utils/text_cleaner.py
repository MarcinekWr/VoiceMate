--- conflicted
+++ resolved
@@ -15,9 +15,6 @@
     """
 
     def __init__(self, text: str):
-<<<<<<< HEAD
-        self.text = text or ""
-=======
         """
         Initialize the TextCleaner.
 
@@ -25,7 +22,6 @@
             text (str): The text to be cleaned.
         """
         self.text = text or ''
->>>>>>> 12279db9
 
     def clean_text(self) -> str:
         """
@@ -45,17 +41,11 @@
         return self.text.strip()
 
     def remove_pdf_artifacts(self):
-<<<<<<< HEAD
-        """Remove common PDF artifacts like headers, footers, and page numbers."""
-        self.text = re.sub(r"\f", "", self.text)
-        self.text = re.sub(r"Page\s*\d+", "", self.text, flags=re.IGNORECASE)
-=======
         """
         Remove common PDF artifacts like headers, footers, and page numbers.
         """
         self.text = re.sub(r'\f', '', self.text)
         self.text = re.sub(r'Page\s*\d+', '', self.text, flags=re.IGNORECASE)
->>>>>>> 12279db9
         self.text = re.sub(
             r"^\s*[\u2022•\-–—]+\s*$",
             "",
@@ -82,23 +72,6 @@
         )
 
     def normalize_whitespace(self):
-<<<<<<< HEAD
-        """Normalize whitespace and line breaks."""
-        self.text = re.sub(r"(?<!\n)\n(?!\n)", " ", self.text)
-        self.text = re.sub(r"\n{2,}", "\n\n", self.text)
-        self.text = re.sub(r"\s+", " ", self.text)
-
-    def remove_emojis_and_special_chars(self):
-        """Remove emojis and normalize special characters."""
-        self.text = emoji.replace_emoji(self.text, replace="")
-
-    def remove_references_and_notes(self):
-        """Remove references, footnotes, and other citation markers."""
-        self.text = re.sub(r"\[\d+\]", "", self.text)
-        self.text = re.sub(r"\(\d+\)", "", self.text)
-        self.text = re.sub(r"\([A-Za-z]+ et al\., \d{4}\)", "", self.text)
-        self.text = re.sub(r"\*\s?.*?(\n|$)", "", self.text)
-=======
         """
         Normalize whitespace and line breaks in the text.
         """
@@ -120,7 +93,6 @@
         self.text = re.sub(r'\(\d+\)', '', self.text)
         self.text = re.sub(r'\([A-Za-z]+ et al\., \d{4}\)', '', self.text)
         self.text = re.sub(r'\*\s?.*?(\n|$)', '', self.text)
->>>>>>> 12279db9
 
     def normalize_punctuation(self):
         """
@@ -139,15 +111,10 @@
             self.text = self.text.replace(old, new)
 
     def final_cleanup(self):
-<<<<<<< HEAD
-        """Perform final cleanup operations."""
-        self.text = " ".join(self.text.split())
-=======
         """
         Perform final cleanup operations on the text.
         """
         self.text = ' '.join(self.text.split())
->>>>>>> 12279db9
         self.remove_repeated_chars()
         self.text = re.sub(r"[^\w\s.,!?-]", "", self.text)
 
