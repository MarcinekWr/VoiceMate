--- conflicted
+++ resolved
@@ -62,14 +62,10 @@
                         'content_ratio': round(content_ratio, 2),
                         'shape': df.shape,
                         'data': df.to_dict('records'),
-<<<<<<< HEAD
                         'json': df.to_json(
                             orient='records',
                             force_ascii=False,
                         ),
-=======
-                        'json': df.to_json(orient='records', force_ascii=False),
->>>>>>> 779e63c2
                     }
                     extracted_tables.append(table_data)
 
