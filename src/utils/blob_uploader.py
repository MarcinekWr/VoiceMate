--- conflicted
+++ resolved
@@ -8,17 +8,8 @@
 logger = logging.getLogger(__name__)
 
 
-<<<<<<< HEAD
 def upload_to_blob(container_name: str, file_path: str, blob_name: str = None):
     connection_string = get_secret_env_first("AZURE_STORAGE_CONNECTION_STRING")
-=======
-def upload_to_blob(
-    container_name: str,
-    file_path: str,
-    blob_name: Optional[str] = None,
-):
-    connection_string = os.getenv('AZURE_STORAGE_CONNECTION_STRING')
->>>>>>> 4fed8478
     if not connection_string:
         logger.error('❌ Brak AZURE_STORAGE_CONNECTION_STRING w .env')
         return
