import os
from azure.storage.blob import BlobServiceClient
<<<<<<< HEAD
import logging

=======

import logging


>>>>>>> e8074969
logger = logging.getLogger(__name__)


def upload_to_blob(container_name: str, file_path: str, blob_name: str = None):
    connection_string = os.getenv("AZURE_STORAGE_CONNECTION_STRING")
    if not connection_string:
        logger.error("❌ Brak AZURE_STORAGE_CONNECTION_STRING w .env")
        return

    try:
        blob_service_client = BlobServiceClient.from_connection_string(connection_string)
        container_client = blob_service_client.get_container_client(container_name)

        if not blob_name:
            blob_name = os.path.basename(file_path)

        with open(file_path, "rb") as data:
            container_client.upload_blob(name=blob_name, data=data, overwrite=True)

        logger.info(f"✅ Plik '{file_path}' wysłany do kontenera '{container_name}' jako '{blob_name}'")

    except Exception as e:
        logger.exception(f"❌ Błąd przy wysyłaniu do Azure Blob Storage: {e}")<|MERGE_RESOLUTION|>--- conflicted
+++ resolved
@@ -1,14 +1,8 @@
 import os
 from azure.storage.blob import BlobServiceClient
-<<<<<<< HEAD
-import logging
-
-=======
-
 import logging
 
 
->>>>>>> e8074969
 logger = logging.getLogger(__name__)
 
 
