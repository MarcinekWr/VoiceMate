from __future__ import annotations

import streamlit as st

from src.workflow.session import reset_workflow


def render_sidebar():
    """Render sidebar with progress and controls"""
    with st.sidebar:
<<<<<<< HEAD
        if st.button(
            '⬅️ Wróć na stronę główną',
            type='secondary',
            use_container_width=True,
=======

        if st.button(
            '⬅️ Wróć na stronę główną', type='secondary', use_container_width=True,
>>>>>>> 779e63c2
        ):
            st.session_state.step = 0
            st.rerun()

        st.header('Postęp generowania Twojego Podcastu')

        steps = [
            ('📁', 'Wczytaj plik'),
            ('📝', 'Generuj plan'),
            ('🎙️', 'Generuj podcast'),
            ('🎵', 'Generuj audio'),
        ]

        for i, (icon, step_name) in enumerate(steps, 1):
            if i < st.session_state.step:
                st.success(f'✅ {icon} {step_name}')
            elif i == st.session_state.step:
                st.info(f'➡️ {icon} {step_name}')
            else:
                st.write(f'⏸️ {icon} {step_name}')

        st.markdown('---')

        if st.button(
<<<<<<< HEAD
            '🔄 Rozpocznij od nowa',
            type='secondary',
            use_container_width=True,
=======
            '🔄 Rozpocznij od nowa', type='secondary', use_container_width=True,
>>>>>>> 779e63c2
        ):
            reset_workflow()
            st.rerun()

        if st.session_state.llm_content:
            st.markdown('---')
            st.subheader('📊 Informacje o treści')
            st.metric(
                'Długość tekstu',
                f'{len(st.session_state.llm_content):,} znaków',
            )
            st.metric(
                'Liczba słów',
                f'{len(st.session_state.llm_content.split()):,}',
            )<|MERGE_RESOLUTION|>--- conflicted
+++ resolved
@@ -8,16 +8,10 @@
 def render_sidebar():
     """Render sidebar with progress and controls"""
     with st.sidebar:
-<<<<<<< HEAD
         if st.button(
             '⬅️ Wróć na stronę główną',
             type='secondary',
             use_container_width=True,
-=======
-
-        if st.button(
-            '⬅️ Wróć na stronę główną', type='secondary', use_container_width=True,
->>>>>>> 779e63c2
         ):
             st.session_state.step = 0
             st.rerun()
@@ -42,13 +36,9 @@
         st.markdown('---')
 
         if st.button(
-<<<<<<< HEAD
             '🔄 Rozpocznij od nowa',
             type='secondary',
             use_container_width=True,
-=======
-            '🔄 Rozpocznij od nowa', type='secondary', use_container_width=True,
->>>>>>> 779e63c2
         ):
             reset_workflow()
             st.rerun()
