from __future__ import annotations

import json
import os

import streamlit as st

from src.utils.blob_uploader import upload_to_blob
from src.workflow.generation import generate_audio_from_json


def render_step_5():
    """Render Step 5: Audio Generation"""
<<<<<<< HEAD
    if "audio_generated_in_step5" not in st.session_state:
        st.session_state.audio_generated_in_step5 = False
    st.header("🎵 Krok 4: Generuj audio")
=======
    st.header('🎵 Krok 4: Generuj audio')
>>>>>>> 3938f997

    # Show JSON preview
    with st.expander('📋 Podgląd JSON', expanded=False):
        st.json(st.session_state.json_data)

    # Engine info
    engine_name = (
        'głosu Elevenlabs (Premium)'
        if st.session_state.is_premium
        else 'głosu azure (Darmowy)'
    )
    audio_format = 'MP3' if st.session_state.is_premium else 'WAV'

    st.info(f'🎯 **Wybrany silnik:** {engine_name}')
    st.info(f'📁 **Format wyjściowy:** {audio_format}')
    st.info(f'🎙️ **Liczba segmentów:** {len(st.session_state.json_data)}')

    st.markdown('---')

    col1, col2 = st.columns([1, 3])

    with col1:
        generate_audio_button = st.button(
            '🎵 Generuj audio',
            type='primary',
            disabled=st.session_state.processing,
            use_container_width=True,
        )

    with col2:
        if st.session_state.processing:
            st.info('🔄 Generowanie audio... To może potrwać kilka minut.')

    if generate_audio_button:
        st.session_state.processing = True

        with st.spinner(f'🎵 Generuję audio za pomocą {engine_name}...'):
            audio_path = generate_audio_from_json(
                st.session_state.json_data, st.session_state.is_premium,
            )

            if audio_path:
                st.session_state.audio_path = audio_path
                st.session_state.audio_generated_in_step5 = True
                st.session_state.processing = False

                try:
                    blob_name = os.path.basename(audio_path)
                    upload_to_blob('audio', audio_path, blob_name)
                except Exception as upload_error:
                    st.warning(
                        f'⚠️ Błąd przy wysyłaniu audio do Azure Blob: {upload_error}',
                    )

                st.session_state.processing = False
                st.success(
                    f'✅ Audio zostało pomyślnie wygenerowane! Zapisano jako: {audio_path}',
                )
                st.balloons()
                st.rerun()
    st.session_state.processing = False
    # Show audio player if available
    if st.session_state.audio_path and os.path.exists(st.session_state.audio_path):
        st.markdown('---')
        st.subheader('🎧 Wygenerowane audio')

        # Audio player
        with open(st.session_state.audio_path, 'rb') as audio_file:
            audio_bytes = audio_file.read()
            st.audio(audio_bytes, format=f'audio/{audio_format.lower()}')

        # Download section
        st.subheader('💾 Pobierz wyniki')

        col1, col2, col3, col4 = st.columns(4)

        with col1:
            st.download_button(
                label='📥 Pobierz plan',
                data=st.session_state.plan_text,
                file_name='plan_podcastu.txt',
                mime='text/plain',
                help='Pobierz plan podcastu jako plik tekstowy',
            )

        with col2:
            st.download_button(
                label='📥 Pobierz podcast',
                data=st.session_state.podcast_text,
                file_name='tekst_podcastu.txt',
                mime='text/plain',
                help='Pobierz tekst podcastu jako plik tekstowy',
            )

        with col3:
            st.download_button(
                label='📥 Pobierz JSON',
                data=json.dumps(
                    st.session_state.json_data, ensure_ascii=False, indent=2,
                ),
                file_name=f"podcast_{'premium' if st.session_state.is_premium else 'free'}.json",
                mime='application/json',
                help='Pobierz dane JSON dla TTS',
            )

        with col4:
            with open(st.session_state.audio_path, 'rb') as audio_file:
                st.download_button(
                    label='📥 Pobierz audio',
                    data=audio_file.read(),
                    file_name=f'podcast.{audio_format.lower()}',
                    mime=f'audio/{audio_format.lower()}',
                    help=f'Pobierz wygenerowane audio ({audio_format})',
                )

        st.markdown('---')
        st.success('🎉 **Proces zakończony pomyślnie!**')
        st.info('💡 Twój podcast został w pełni wygenerowany i jest gotowy do użycia!')<|MERGE_RESOLUTION|>--- conflicted
+++ resolved
@@ -11,13 +11,9 @@
 
 def render_step_5():
     """Render Step 5: Audio Generation"""
-<<<<<<< HEAD
     if "audio_generated_in_step5" not in st.session_state:
         st.session_state.audio_generated_in_step5 = False
     st.header("🎵 Krok 4: Generuj audio")
-=======
-    st.header('🎵 Krok 4: Generuj audio')
->>>>>>> 3938f997
 
     # Show JSON preview
     with st.expander('📋 Podgląd JSON', expanded=False):
