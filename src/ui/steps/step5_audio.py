<<<<<<< HEAD
=======
from __future__ import annotations

>>>>>>> 779e63c2
import json
import os

import streamlit as st

from src.utils.blob_uploader import upload_to_blob
from src.workflow.generation import generate_audio_from_json


def render_step_5():
    """Render Step 5: Audio Generation"""
<<<<<<< HEAD
    st.header('🎵 Krok 4: Generuj audio')
=======
    if "audio_generated_in_step5" not in st.session_state:
        st.session_state.audio_generated_in_step5 = False
    st.header("🎵 Krok 4: Generuj audio")
>>>>>>> 779e63c2

    # Show JSON preview
    with st.expander('📋 Podgląd JSON', expanded=False):
        st.json(st.session_state.json_data)

    # Engine info
    engine_name = (
        'głosu Elevenlabs (Premium)'
        if st.session_state.is_premium
        else 'głosu azure (Darmowy)'
    )
    audio_format = 'MP3' if st.session_state.is_premium else 'WAV'

    st.info(f'🎯 **Wybrany silnik:** {engine_name}')
    st.info(f'📁 **Format wyjściowy:** {audio_format}')
    st.info(f'🎙️ **Liczba segmentów:** {len(st.session_state.json_data)}')

    st.markdown('---')

    col1, col2 = st.columns([1, 3])

    with col1:
        generate_audio_button = st.button(
            '🎵 Generuj audio',
            type='primary',
            disabled=st.session_state.processing,
            use_container_width=True,
        )

    with col2:
        if st.session_state.processing:
            st.info('🔄 Generowanie audio... To może potrwać kilka minut.')

    if generate_audio_button:
        st.session_state.processing = True

        with st.spinner(f'🎵 Generuję audio za pomocą {engine_name}...'):
            audio_path = generate_audio_from_json(
<<<<<<< HEAD
                st.session_state.json_data,
                st.session_state.is_premium,
=======
                st.session_state.json_data, st.session_state.is_premium,
>>>>>>> 779e63c2
            )

            if audio_path:
                st.session_state.audio_path = audio_path
                st.session_state.audio_generated_in_step5 = True
                st.session_state.processing = False

                try:
                    blob_name = os.path.basename(audio_path)
                    upload_to_blob('audio', audio_path, blob_name)
                except Exception as upload_error:
                    st.warning(
                        f'⚠️ Błąd przy wysyłaniu audio do Azure Blob: {upload_error}',
                    )

                st.session_state.processing = False
                st.success(
                    f'✅ Audio zostało pomyślnie wygenerowane! Zapisano jako: {audio_path}',
                )
                st.balloons()
                st.rerun()
<<<<<<< HEAD

    # Show audio player if available
    if st.session_state.audio_path and os.path.exists(
        st.session_state.audio_path,
    ):
=======
    st.session_state.processing = False
    # Show audio player if available
    if st.session_state.audio_path and os.path.exists(st.session_state.audio_path):
>>>>>>> 779e63c2
        st.markdown('---')
        st.subheader('🎧 Wygenerowane audio')

        # Audio player
        with open(st.session_state.audio_path, 'rb') as audio_file:
            audio_bytes = audio_file.read()
            st.audio(audio_bytes, format=f'audio/{audio_format.lower()}')

        # Download section
        st.subheader('💾 Pobierz wyniki')

        col1, col2, col3, col4 = st.columns(4)

        with col1:
            st.download_button(
                label='📥 Pobierz plan',
                data=st.session_state.plan_text,
                file_name='plan_podcastu.txt',
                mime='text/plain',
                help='Pobierz plan podcastu jako plik tekstowy',
            )

        with col2:
            st.download_button(
                label='📥 Pobierz podcast',
                data=st.session_state.podcast_text,
                file_name='tekst_podcastu.txt',
                mime='text/plain',
                help='Pobierz tekst podcastu jako plik tekstowy',
            )

        with col3:
            st.download_button(
                label='📥 Pobierz JSON',
                data=json.dumps(
<<<<<<< HEAD
                    st.session_state.json_data,
                    ensure_ascii=False,
                    indent=2,
=======
                    st.session_state.json_data, ensure_ascii=False, indent=2,
>>>>>>> 779e63c2
                ),
                file_name=f"podcast_{'premium' if st.session_state.is_premium else 'free'}.json",
                mime='application/json',
                help='Pobierz dane JSON dla TTS',
            )

        with col4:
            with open(st.session_state.audio_path, 'rb') as audio_file:
                st.download_button(
                    label='📥 Pobierz audio',
                    data=audio_file.read(),
                    file_name=f'podcast.{audio_format.lower()}',
                    mime=f'audio/{audio_format.lower()}',
                    help=f'Pobierz wygenerowane audio ({audio_format})',
                )

        st.markdown('---')
        st.success('🎉 **Proces zakończony pomyślnie!**')
<<<<<<< HEAD
        st.info(
            '💡 Twój podcast został w pełni wygenerowany i jest gotowy do użycia!',
        )
=======
        st.info('💡 Twój podcast został w pełni wygenerowany i jest gotowy do użycia!')
>>>>>>> 779e63c2
<|MERGE_RESOLUTION|>--- conflicted
+++ resolved
@@ -1,8 +1,5 @@
-<<<<<<< HEAD
-=======
 from __future__ import annotations
 
->>>>>>> 779e63c2
 import json
 import os
 
@@ -14,13 +11,9 @@
 
 def render_step_5():
     """Render Step 5: Audio Generation"""
-<<<<<<< HEAD
-    st.header('🎵 Krok 4: Generuj audio')
-=======
     if "audio_generated_in_step5" not in st.session_state:
         st.session_state.audio_generated_in_step5 = False
     st.header("🎵 Krok 4: Generuj audio")
->>>>>>> 779e63c2
 
     # Show JSON preview
     with st.expander('📋 Podgląd JSON', expanded=False):
@@ -59,12 +52,7 @@
 
         with st.spinner(f'🎵 Generuję audio za pomocą {engine_name}...'):
             audio_path = generate_audio_from_json(
-<<<<<<< HEAD
-                st.session_state.json_data,
-                st.session_state.is_premium,
-=======
                 st.session_state.json_data, st.session_state.is_premium,
->>>>>>> 779e63c2
             )
 
             if audio_path:
@@ -86,17 +74,9 @@
                 )
                 st.balloons()
                 st.rerun()
-<<<<<<< HEAD
-
-    # Show audio player if available
-    if st.session_state.audio_path and os.path.exists(
-        st.session_state.audio_path,
-    ):
-=======
     st.session_state.processing = False
     # Show audio player if available
     if st.session_state.audio_path and os.path.exists(st.session_state.audio_path):
->>>>>>> 779e63c2
         st.markdown('---')
         st.subheader('🎧 Wygenerowane audio')
 
@@ -132,13 +112,9 @@
             st.download_button(
                 label='📥 Pobierz JSON',
                 data=json.dumps(
-<<<<<<< HEAD
                     st.session_state.json_data,
                     ensure_ascii=False,
                     indent=2,
-=======
-                    st.session_state.json_data, ensure_ascii=False, indent=2,
->>>>>>> 779e63c2
                 ),
                 file_name=f"podcast_{'premium' if st.session_state.is_premium else 'free'}.json",
                 mime='application/json',
@@ -157,10 +133,6 @@
 
         st.markdown('---')
         st.success('🎉 **Proces zakończony pomyślnie!**')
-<<<<<<< HEAD
         st.info(
             '💡 Twój podcast został w pełni wygenerowany i jest gotowy do użycia!',
-        )
-=======
-        st.info('💡 Twój podcast został w pełni wygenerowany i jest gotowy do użycia!')
->>>>>>> 779e63c2
+        )