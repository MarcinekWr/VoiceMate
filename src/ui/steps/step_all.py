--- conflicted
+++ resolved
@@ -1,26 +1,17 @@
-<<<<<<< HEAD
-=======
 from __future__ import annotations
 
->>>>>>> 779e63c2
 import json
 import os
 
 import streamlit as st
 
 from src.utils.blob_uploader import upload_to_blob
-<<<<<<< HEAD
 from src.utils.content_safety import check_content_safety
 from src.workflow.generation import (
     generate_audio_from_json,
     generate_plan_content,
     generate_podcast_content,
 )
-=======
-from src.workflow.generation import (generate_audio_from_json,
-                                     generate_plan_content,
-                                     generate_podcast_content)
->>>>>>> 779e63c2
 from src.workflow.process_file import process_uploaded_file, process_url_input
 from src.workflow.save import dialog_to_json, save_to_file
 
@@ -54,25 +45,16 @@
     )
 
     st.markdown("<div class='centered-header'>", unsafe_allow_html=True)
-<<<<<<< HEAD
     st.header(
         '⚡ Tryb Błyskawiczny: Wygeneruj cały podcast jednym kliknięciem',
     )
-=======
-    st.header('⚡ Tryb Błyskawiczny: Wygeneruj cały podcast jednym kliknięciem')
->>>>>>> 779e63c2
     st.markdown('</div>', unsafe_allow_html=True)
 
     col1, col2 = st.columns([1, 1])
 
     with col1:
         with st.expander(
-<<<<<<< HEAD
-            'ℹ️ Jak to działa? Kliknij, aby zobaczyć instrukcję',
-            expanded=False,
-=======
             'ℹ️ Jak to działa? Kliknij, aby zobaczyć instrukcję', expanded=False,
->>>>>>> 779e63c2
         ):
             st.markdown(
                 """
@@ -123,12 +105,8 @@
             ],
         )
         url_input = st.text_input(
-<<<<<<< HEAD
             'lub podaj URL',
             placeholder='https://example.com',
-=======
-            'lub podaj URL', placeholder='https://example.com',
->>>>>>> 779e63c2
         )
 
     with col2:
@@ -138,26 +116,18 @@
             '😊 Styl swobodny': 'casual',
         }
         selected_label = st.selectbox(
-<<<<<<< HEAD
             'Wybierz styl:',
             options=list(style_labels.keys()),
-=======
-            'Wybierz styl:', options=list(style_labels.keys()),
->>>>>>> 779e63c2
         )
         podcast_style = style_labels[selected_label]
 
         st.subheader('🎧 Silnik audio')
         tts_option = st.radio(
-<<<<<<< HEAD
             'Wybierz silnik:',
             options=[
                 '🆓 Azure (Darmowy)',
                 '🎯 ElevenLabs (Premium)',
             ],
-=======
-            'Wybierz silnik:', options=['🆓 Azure (Darmowy)', '🎯 ElevenLabs (Premium)'],
->>>>>>> 779e63c2
         )
         is_premium = 'Premium' in tts_option
 
@@ -173,38 +143,27 @@
     )
 
     if st.button(
-<<<<<<< HEAD
         '🚀 Start – Wygeneruj podcast',
         type='primary',
         disabled=not can_process,
-=======
-        '🚀 Start – Wygeneruj podcast', type='primary', disabled=not can_process,
->>>>>>> 779e63c2
     ):
         st.session_state.processing = True
         try:
             with st.spinner('📥 Przetwarzanie treści...'):
                 llm_content = (
-<<<<<<< HEAD
                     process_uploaded_file(
                         uploaded_file,
                     )
-=======
-                    process_uploaded_file(uploaded_file)
->>>>>>> 779e63c2
                     if uploaded_file
                     else process_url_input(url_input.strip())
                 )
                 if not llm_content:
                     st.error('❌ Nie udało się przetworzyć treści.')
-<<<<<<< HEAD
                     return
                 if not check_content_safety(llm_content):
                     st.error(
                         '⚠️ Wykryto potencjalnie niebezpieczną treść. Generowanie podcastu zostało przerwane.',
                     )
-=======
->>>>>>> 779e63c2
                     return
 
             with st.spinner('📝 Generowanie planu...'):
@@ -215,13 +174,9 @@
 
             with st.spinner('🎙️ Generowanie treści podcastu...'):
                 podcast_text = generate_podcast_content(
-<<<<<<< HEAD
                     podcast_style,
                     llm_content,
                     plan_text,
-=======
-                    podcast_style, llm_content, plan_text,
->>>>>>> 779e63c2
                 )
                 if not podcast_text:
                     st.error('❌ Nie udało się wygenerować tekstu podcastu.')
@@ -230,19 +185,6 @@
             with st.spinner('🧩 Konwersja do JSON...'):
                 json_data = dialog_to_json(podcast_text, is_premium)
                 json_filename = (
-<<<<<<< HEAD
-                    'podcast_premium.json'
-                    if is_premium
-                    else 'podcast_free.json'
-                )
-                save_to_file(
-                    json.dumps(
-                        json_data,
-                        ensure_ascii=False,
-                        indent=2,
-                    ),
-                    json_filename,
-=======
                     'podcast_premium.json' if is_premium else 'podcast_free.json'
                 )
                 save_to_file(
@@ -250,19 +192,13 @@
                         json_data, ensure_ascii=False,
                         indent=2,
                     ), json_filename,
->>>>>>> 779e63c2
                 )
 
             with st.spinner('🔊 Generowanie audio...'):
                 audio_path = generate_audio_from_json(json_data, is_premium)
                 try:
                     upload_to_blob(
-<<<<<<< HEAD
-                        'audio',
-                        audio_path,
-=======
                         'audio', audio_path,
->>>>>>> 779e63c2
                         os.path.basename(audio_path),
                     )
                 except Exception as upload_err:
@@ -276,14 +212,10 @@
             st.session_state.is_premium = is_premium
 
             st.success('✅ Podcast został w pełni wygenerowany!')
-<<<<<<< HEAD
             st.audio(
                 audio_path,
                 format='audio/mp3' if is_premium else 'audio/wav',
             )
-=======
-            st.audio(audio_path, format='audio/mp3' if is_premium else 'audio/wav')
->>>>>>> 779e63c2
 
         finally:
             st.session_state.processing = False
