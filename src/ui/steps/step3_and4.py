--- conflicted
+++ resolved
@@ -1,8 +1,5 @@
-<<<<<<< HEAD
-=======
 from __future__ import annotations
 
->>>>>>> 779e63c2
 import json
 
 import streamlit as st
@@ -85,24 +82,16 @@
         )
     with col2:
         if st.session_state.processing:
-<<<<<<< HEAD
             st.info(
                 '🔄 Generowanie tekstu podcastu... To może potrwać kilka minut.',
             )
-=======
-            st.info('🔄 Generowanie tekstu podcastu... To może potrwać kilka minut.')
->>>>>>> 779e63c2
 
     # Logika przycisku
     if generate_podcast_button:
         st.session_state.processing = True
-<<<<<<< HEAD
         with st.spinner(
             f'🎙️ Tworzę tekst podcastu w stylu {podcast_style}...',
         ):
-=======
-        with st.spinner(f'🎙️ Tworzę tekst podcastu w stylu {podcast_style}...'):
->>>>>>> 779e63c2
             try:
                 podcast_text = generate_podcast_content(
                     podcast_style,
@@ -114,12 +103,8 @@
 
                     # Automatyczna konwersja do JSON
                     json_data = dialog_to_json(
-<<<<<<< HEAD
                         podcast_text,
                         st.session_state.is_premium,
-=======
-                        podcast_text, st.session_state.is_premium,
->>>>>>> 779e63c2
                     )
                     st.session_state.json_data = json_data
 
@@ -130,15 +115,11 @@
                         else 'podcast_free.json'
                     )
                     save_to_file(
-<<<<<<< HEAD
                         json.dumps(
                             json_data,
                             ensure_ascii=False,
                             indent=2,
                         ),
-=======
-                        json.dumps(json_data, ensure_ascii=False, indent=2),
->>>>>>> 779e63c2
                         json_filename,
                     )
 
