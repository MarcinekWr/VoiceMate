from __future__ import annotations

import streamlit as st


def render_home_page():
    st.markdown(
        """
        <style>
        .centered-block {
            max-width: 900px;
            margin: 0 auto;
            padding: 0 20px;
        }
        button {
            display: block !important;
            margin-left: auto !important;
            margin-right: auto !important;
            margin-bottom: 10px;
            font-size: 20px;
            padding: 20px 24px !important;
            border-radius: 8px !important;
            width: 50% !important;
        }
        </style>

        <div class='centered-block'>
            <h1 style='text-align: center;'>🎙️ VoiceMate</h1>
            <p style='text-align: center; font-weight: bold; font-size: 20px;'>
                Ucz się słuchając, nie czytając
            </p>
            <hr>
            <p style='text-align: center; font-size: 16px;'>👋 Witaj w aplikacji <strong>VoiceMate</strong> – inteligentnym generatorze podcastów AI!
            Nasze narzędzie pozwala przekształcić treści dokumentów (PDF, Markdown, HTML i inne), a także strony internetowe (URL),
            w wciągające podcasty o długości około 5–13 minut.<br><br>Dzięki zaawansowanej analizie dokumentu, VoiceMate tworzy skrócony plan treści i generuje narrację
            w jednym z dwóch stylów: <strong>🔬 naukowym</strong> lub <strong>😊 hobbystycznym</strong>.
            Idealne do nauki, słuchania przy kawie lub w podróży!<br><br>🖼️ Nasz system obsługuje także interpretację obrazów w dokumentach – coś, czego większość konkurencji nie oferuje.<br><br><br>
            Do wyboru masz dwa tryby pracy:</p>
        </div>
    """,
        unsafe_allow_html=True,
    )

    st.markdown("<div class='centered-block'>", unsafe_allow_html=True)

    col1, col2 = st.columns(2)

    with col1:
        st.markdown(
            "<div style='text-align: center;'>",
            unsafe_allow_html=True,
        )

        if st.button(
<<<<<<< HEAD
            '🚀 Rozpocznij krok po kroku',
            key='step_by_step',
            use_container_width=True,
=======
            '🚀 Rozpocznij krok po kroku', key='step_by_step', use_container_width=True,
>>>>>>> 779e63c2
        ):
            st.session_state.step = 1
            st.rerun()

        st.markdown(
            """
            <p style='text-align: center; font-size: 14px; max-width: 400px; margin: 0 auto;'>
                Tryb zalecany dla osób, które chcą dokładnie śledzić każdy etap generowania podcastu.
                Pozwala na ręczne sprawdzenie planu, tekstu i audio krok po kroku – idealne do korekty lub nauki.
            </p>
        </div>
        """,
            unsafe_allow_html=True,
        )

    with col2:
        st.markdown(
            "<div style='text-align: center;'>",
            unsafe_allow_html=True,
        )

<<<<<<< HEAD
        if st.button(
            '⚡ Szybki podcast',
            key='auto_mode',
            use_container_width=True,
        ):
=======
        if st.button('⚡ Szybki podcast', key='auto_mode', use_container_width=True):
>>>>>>> 779e63c2
            st.session_state.step = 6
            st.rerun()

        st.markdown(
            """
            <p style='text-align: center; font-size: 14px; max-width: 400px; margin: 0 auto;'>
                Tryb błyskawiczny generuje kompletny podcast za pomocą jednego kliknięcia.
                Idealny, gdy zależy Ci na czasie lub chcesz szybko odsłuchać streszczenie dokumentu bez konfiguracji.
            </p>
        </div>
        """,
            unsafe_allow_html=True,
        )

    st.markdown('</div>', unsafe_allow_html=True)<|MERGE_RESOLUTION|>--- conflicted
+++ resolved
@@ -52,13 +52,9 @@
         )
 
         if st.button(
-<<<<<<< HEAD
             '🚀 Rozpocznij krok po kroku',
             key='step_by_step',
             use_container_width=True,
-=======
-            '🚀 Rozpocznij krok po kroku', key='step_by_step', use_container_width=True,
->>>>>>> 779e63c2
         ):
             st.session_state.step = 1
             st.rerun()
@@ -80,15 +76,11 @@
             unsafe_allow_html=True,
         )
 
-<<<<<<< HEAD
         if st.button(
             '⚡ Szybki podcast',
             key='auto_mode',
             use_container_width=True,
         ):
-=======
-        if st.button('⚡ Szybki podcast', key='auto_mode', use_container_width=True):
->>>>>>> 779e63c2
             st.session_state.step = 6
             st.rerun()
 
