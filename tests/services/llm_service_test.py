"""
Tests for LLMService.
"""
from __future__ import annotations

import unittest
from unittest.mock import MagicMock, patch

from langchain_core.prompts import PromptTemplate

from src.services.llm_service import LLMService


class TestLLMService(unittest.TestCase):
    """Test suite for the LLMService."""

    @patch('src.services.llm_service.AzureChatOpenAI')
    def test_initialization_success(self, mock_azure_llm):
        """Test successful initialization of the LLMService."""
        mock_llm_instance = MagicMock()
        mock_azure_llm.return_value = mock_llm_instance

        service = LLMService()

        self.assertTrue(service.is_available)
        self.assertIsNotNone(service.llm)

    @patch(
        'src.services.llm_service.AzureChatOpenAI',
        side_effect=Exception('Initialization failed'),
    )
    def test_initialization_failure(self, mock_azure_llm):
        """Test failed initialization of the LLMService."""
        service = LLMService()

        self.assertFalse(service.is_available)
        self.assertIsNone(service.llm)

    @patch('src.services.llm_service.AzureChatOpenAI')
    def test_generate_description_success(self, mock_azure_llm):
        """Test successful description generation."""
        mock_llm_instance = MagicMock()
        mock_response = MagicMock()
        mock_response.content = 'A beautiful sunny day.'
        mock_llm_instance.invoke.return_value = mock_response
        mock_azure_llm.return_value = mock_llm_instance

        service = LLMService()
        prompt_template = PromptTemplate.from_template(
            'Describe this {topic}.',
        )
        result = service.generate_description(
<<<<<<< HEAD
            'base64_string',
            prompt_template,
            'weather',
=======
            'base64_string', prompt_template, 'weather',
>>>>>>> 779e63c2
        )

        self.assertEqual(result, 'A beautiful sunny day.')
        mock_llm_instance.invoke.assert_called_once()

    def test_generate_description_service_unavailable(self):
        """Test description generation when the service is not available."""
        with patch.object(LLMService, '_initialize_llm', return_value=None):
            service = LLMService()
            prompt_template = PromptTemplate.from_template(
                'Describe this {topic}.',
            )
            result = service.generate_description(
<<<<<<< HEAD
                'base64_string',
                prompt_template,
                'weather',
            )
            self.assertEqual(result, 'LLM service not available')


if __name__ == '__main__':
    unittest.main()
=======
                'base64_string', prompt_template, 'weather',
            )
            self.assertEqual(result, 'LLM service not available')
>>>>>>> 779e63c2
<|MERGE_RESOLUTION|>--- conflicted
+++ resolved
@@ -50,13 +50,9 @@
             'Describe this {topic}.',
         )
         result = service.generate_description(
-<<<<<<< HEAD
             'base64_string',
             prompt_template,
             'weather',
-=======
-            'base64_string', prompt_template, 'weather',
->>>>>>> 779e63c2
         )
 
         self.assertEqual(result, 'A beautiful sunny day.')
@@ -70,18 +66,6 @@
                 'Describe this {topic}.',
             )
             result = service.generate_description(
-<<<<<<< HEAD
-                'base64_string',
-                prompt_template,
-                'weather',
-            )
-            self.assertEqual(result, 'LLM service not available')
-
-
-if __name__ == '__main__':
-    unittest.main()
-=======
                 'base64_string', prompt_template, 'weather',
             )
             self.assertEqual(result, 'LLM service not available')
->>>>>>> 779e63c2
