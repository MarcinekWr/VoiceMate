--- conflicted
+++ resolved
@@ -9,10 +9,7 @@
 """
 from __future__ import annotations
 
-<<<<<<< HEAD
-=======
 import os
->>>>>>> 779e63c2
 
 import pytest
 
