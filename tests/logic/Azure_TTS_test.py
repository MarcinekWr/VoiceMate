from __future__ import annotations

import logging
import os
import unittest
from unittest.mock import MagicMock, Mock, call, patch

import azure.cognitiveservices.speech as speechsdk

from src.logic.Azure_TTS import AzureTTSPodcastGenerator


class TestAzureTTSPodcastGenerator(unittest.TestCase):
    """Kompleksowe testy dla klasy AzureTTSPodcastGenerator"""

    def setUp(self):
        """Przygotowanie środowiska testowego"""
        self.api_key = 'test_api_key'
        self.region = 'test_region'

        # Mock zmiennych środowiskowych
        self.env_patcher = patch.dict(
            os.environ,
            {
                'AZURE_SPEECH_API_KEY': self.api_key,
                'AZURE_SPEECH_REGION': self.region,
            },
        )
        self.env_patcher.start()

        # Mock speechsdk.SpeechConfig
        self.speech_config_mock = Mock()
        self.speech_config_patcher = patch(
            'azure.cognitiveservices.speech.SpeechConfig',
            return_value=self.speech_config_mock,
        )
        self.speech_config_patcher.start()

    def tearDown(self):
        """Czyszczenie po testach"""
        self.env_patcher.stop()
        self.speech_config_patcher.stop()

    def test_init_success(self):
        """Test pomyślnej inicjalizacji"""
        generator = AzureTTSPodcastGenerator()

        self.assertIsNotNone(generator.speech_config)
        self.assertIsInstance(generator.logger, logging.Logger)

    def test_init_missing_api_key(self):
        """Test inicjalizacji bez klucza API"""
        with patch.dict(os.environ, {'AZURE_SPEECH_API_KEY': ''}, clear=True):
            with self.assertRaises(ValueError) as context:
                AzureTTSPodcastGenerator()

            self.assertIn(
                'Missing AZURE_SPEECH_API_KEY',
                str(context.exception),
            )

    def test_init_missing_region(self):
        """Test inicjalizacji bez regionu"""
        with patch.dict(os.environ, {'AZURE_SPEECH_REGION': ''}, clear=True):
            with self.assertRaises(ValueError) as context:
                AzureTTSPodcastGenerator()

            self.assertIn('AZURE_SPEECH_REGION', str(context.exception))

    def test_init_missing_both_credentials(self):
        """Test inicjalizacji bez obu wymaganych zmiennych"""
        with patch.dict(os.environ, {}, clear=True):
            with self.assertRaises(ValueError) as context:
                AzureTTSPodcastGenerator()

            self.assertIn(
                'Missing AZURE_SPEECH_API_KEY or AZURE_SPEECH_REGION in .env',
                str(context.exception),
            )

    @patch('src.utils.logging_config.get_request_id', return_value='test_request_123')
    @patch('tempfile.mkdtemp', return_value='/tmp/podcast_test')
    def test_generate_podcast_empty_dialog_data(
        self, mock_mkdtemp, mock_get_request_id,
    ):
        """Test generowania podcastu z pustymi danymi"""
        generator = AzureTTSPodcastGenerator()

        with patch.object(generator.logger, 'error') as mock_logger_error:
            result = generator.generate_podcast_azure([])

            mock_logger_error.assert_called_once_with(
                'No dialog data provided.',
            )
            self.assertIsNone(result)

    @patch('src.utils.logging_config.get_request_id', return_value='test_request_123')
    @patch('tempfile.mkdtemp', return_value='/tmp/podcast_test')
    @patch('tempfile.NamedTemporaryFile')
    @patch('azure.cognitiveservices.speech.audio.AudioOutputConfig')
    @patch('azure.cognitiveservices.speech.SpeechSynthesizer')
    @patch(
        'os.path.join', return_value='/tmp/podcast_test/podcast_test_request_123.wav',
    )
    def test_generate_podcast_success(
        self,
        mock_join,
        mock_synthesizer_class,
        mock_audio_config,
        mock_temp_file,
        mock_mkdtemp,
        mock_get_request_id,
    ):
        """Test pomyślnego generowania podcastu"""
        generator = AzureTTSPodcastGenerator()

        # Przygotowanie danych testowych
        dialog_data = [
            {
                'voice_id': 'pl-PL-MarekNeural',
                'text': 'Witamy w naszym podcaście',
                'order': 1,
                'speaker': 'Marek',
            },
            {
                'voice_id': 'pl-PL-ZofiaNeural',
                'text': 'Dzisiaj porozmawiamy o testowaniu',
                'order': 2,
                'speaker': 'Zofia',
            },
        ]

        # Mock temp file
        mock_temp_file_instance = Mock()
        mock_temp_file_instance.name = '/tmp/temp_chunk_01.wav'
        mock_temp_file.return_value = mock_temp_file_instance

        # Mock synthesizer
        mock_synthesizer = Mock()
        mock_result = Mock()
        mock_result.reason = speechsdk.ResultReason.SynthesizingAudioCompleted
        mock_synthesizer.speak_text_async.return_value.get.return_value = mock_result
        mock_synthesizer_class.return_value = mock_synthesizer

        # Mock combine_segments
        expected_output = '/tmp/podcast_test/podcast_test_request_123.wav'
        with patch.object(
            generator, '_combine_segments', return_value=expected_output,
        ) as mock_combine:
            result = generator.generate_podcast_azure(dialog_data)

            self.assertEqual(result, expected_output)
            mock_combine.assert_called_once()

    @patch('tempfile.NamedTemporaryFile')
    @patch('azure.cognitiveservices.speech.audio.AudioOutputConfig')
    @patch('azure.cognitiveservices.speech.SpeechSynthesizer')
    def test_generate_podcast_incomplete_segment(
        self, mock_synthesizer_class, mock_audio_config, mock_temp_file,
    ):
        """Test obsługi niepełnych segmentów"""
        generator = AzureTTSPodcastGenerator()

        dialog_data = [
            {
                'voice_id': 'pl-PL-MarekNeural',
                'text': 'Kompletny segment',
                'order': 1,
                'speaker': 'Marek',
            },
            {
                'voice_id': '',  # Brakujący voice_id
                'text': 'Niepełny segment',
                'order': 2,
                'speaker': 'Zofia',
            },
            {
                'voice_id': 'pl-PL-ZofiaNeural',
                # Brakujący text
                'order': 3,
                'speaker': 'Zofia',
            },
        ]

        with patch.object(generator.logger, 'warning') as mock_logger_warning:
            with patch.object(
                generator, '_combine_segments', return_value='output.wav',
            ):
                result = generator.generate_podcast_azure(dialog_data)

                # Sprawdź czy niepełne segmenty zostały pominięte
                self.assertEqual(mock_logger_warning.call_count, 2)

    @patch('tempfile.NamedTemporaryFile')
    @patch('azure.cognitiveservices.speech.audio.AudioOutputConfig')
    @patch('azure.cognitiveservices.speech.SpeechSynthesizer')
    def test_generate_podcast_synthesis_error(
        self, mock_synthesizer_class, mock_audio_config, mock_temp_file,
    ):
        """Test obsługi błędów syntezy"""
        generator = AzureTTSPodcastGenerator()

        dialog_data = [
            {
                'voice_id': 'pl-PL-MarekNeural',
                'text': 'Test segment',
                'order': 1,
                'speaker': 'Marek',
            },
        ]

        # Mock temp file
        mock_temp_file_instance = Mock()
        mock_temp_file_instance.name = '/tmp/temp_chunk_01.wav'
        mock_temp_file.return_value = mock_temp_file_instance

        # Mock synthesizer z błędem
        mock_synthesizer = Mock()
        mock_result = Mock()
        mock_result.reason = speechsdk.ResultReason.Canceled  # Błąd syntezy
        mock_synthesizer.speak_text_async.return_value.get.return_value = mock_result
        mock_synthesizer_class.return_value = mock_synthesizer

        with patch.object(generator.logger, 'error') as mock_logger_error:
            with patch.object(
                generator, '_combine_segments', return_value='output.wav',
            ):
                result = generator.generate_podcast_azure(dialog_data)

                mock_logger_error.assert_called_with(
                    'Synthesis error for segment 1',
                )

    @patch('tempfile.NamedTemporaryFile')
    @patch('azure.cognitiveservices.speech.audio.AudioOutputConfig')
    @patch('azure.cognitiveservices.speech.SpeechSynthesizer')
    def test_generate_podcast_exception_handling(
        self, mock_synthesizer_class, mock_audio_config, mock_temp_file,
    ):
        """Test obsługi wyjątków podczas generowania"""
        generator = AzureTTSPodcastGenerator()

        dialog_data = [
            {
                'voice_id': 'pl-PL-MarekNeural',
                'text': 'Test segment',
                'order': 1,
                'speaker': 'Marek',
            },
        ]

        # Mock temp file
        mock_temp_file_instance = Mock()
        mock_temp_file_instance.name = '/tmp/temp_chunk_01.wav'
        mock_temp_file.return_value = mock_temp_file_instance

        # Mock synthesizer rzucający wyjątek
        mock_synthesizer = Mock()
        mock_synthesizer.speak_text_async.side_effect = Exception(
            'Test exception',
        )
        mock_synthesizer_class.return_value = mock_synthesizer

        with patch.object(generator.logger, 'exception') as mock_logger_exception:
            with patch.object(
                generator, '_combine_segments', return_value='output.wav',
            ):
                result = generator.generate_podcast_azure(dialog_data)

                mock_logger_exception.assert_called_once()

    def test_generate_podcast_progress_callback(self):
        """Test wywołań progress callback"""
        generator = AzureTTSPodcastGenerator()

        dialog_data = [
            {
                'voice_id': 'pl-PL-MarekNeural',
                'text': 'Test segment',
                'order': 1,
                'speaker': 'Marek',
            },
        ]

        progress_callback = Mock()

        with patch('tempfile.NamedTemporaryFile'):
            with patch('azure.cognitiveservices.speech.audio.AudioOutputConfig'):
                with patch('azure.cognitiveservices.speech.SpeechSynthesizer'):
                    with patch.object(
                        generator, '_combine_segments', return_value='output.wav',
                    ):
                        generator.generate_podcast_azure(
                            dialog_data, progress_callback=progress_callback,
                        )

                        # Sprawdź wywołania progress callback
                        expected_calls = [
                            call(0, 1, 'Generowanie segmentu 1/1: Marek'),
                            call(1, 1, 'Łączenie segmentów...'),
                        ]
                        progress_callback.assert_has_calls(expected_calls)

    @patch('wave.open')
    @patch('os.path.exists', return_value=True)
    def test_combine_segments_success(self, mock_exists, mock_wave_open):
        """Test pomyślnego łączenia segmentów"""
        generator = AzureTTSPodcastGenerator()

        temp_files = ['/tmp/chunk1.wav', '/tmp/chunk2.wav']
        output_path = '/tmp/output.wav'

        # Mock wave files
        mock_first_wave = Mock()
        mock_params = Mock()
        mock_params.framerate = 22050
        mock_params.sampwidth = 2
        mock_params.nchannels = 1
        mock_first_wave.getparams.return_value = mock_params

        mock_output_wave = Mock()
        mock_temp_wave = Mock()
        mock_temp_wave.getnframes.return_value = 1000
        mock_temp_wave.readframes.return_value = b'audio_data'

        # Konfiguracja mock_wave_open
        def wave_open_side_effect(file, mode):
            if mode == 'rb' and 'chunk1' in file:
                return mock_first_wave
            elif mode == 'rb':
                return mock_temp_wave
            elif mode == 'wb':
                return mock_output_wave

        mock_wave_open.return_value.__enter__ = lambda x: wave_open_side_effect(
            None, None,
        )
        mock_wave_open.side_effect = lambda file, mode: MagicMock(
            __enter__=lambda x: wave_open_side_effect(file, mode),
        )

        with patch('os.remove') as mock_remove:
            result = generator._combine_segments(temp_files, output_path)

            self.assertEqual(result, output_path)

    @patch('os.path.exists', return_value=False)
    def test_combine_segments_no_files(self, mock_exists):
        """Test łączenia segmentów gdy brak plików"""
        generator = AzureTTSPodcastGenerator()

        temp_files = ['/tmp/nonexistent1.wav', '/tmp/nonexistent2.wav']
        output_path = '/tmp/output.wav'

        with patch.object(generator.logger, 'error') as mock_logger_error:
            result = generator._combine_segments(temp_files, output_path)

            self.assertIsNone(result)
            mock_logger_error.assert_called_with(
                'No files to merge - no segments were generated.',
            )

    @patch('wave.open')
    @patch('os.path.exists', return_value=True)
    def test_combine_segments_wave_exception(self, mock_exists, mock_wave_open):
        """Test obsługi wyjątku podczas łączenia plików WAV"""
        generator = AzureTTSPodcastGenerator()

        temp_files = ['/tmp/chunk1.wav']
        output_path = '/tmp/output.wav'

        # Mock rzucający wyjątek
        mock_wave_open.side_effect = OSError('Wave error')

        with patch.object(generator.logger, 'exception') as mock_logger_exception:
            result = generator._combine_segments(temp_files, output_path)

            self.assertIsNone(result)
            mock_logger_exception.assert_called_once()

    @patch('wave.open')
    @patch('os.path.exists', return_value=True)
    @patch('os.remove')
    def test_combine_segments_file_removal_success(
        self, mock_remove, mock_exists, mock_wave_open,
    ):
        """Test pomyślnego usuwania plików tymczasowych"""
        generator = AzureTTSPodcastGenerator()

        temp_files = ['/tmp/chunk1.wav']
        output_path = '/tmp/output.wav'

        # Mock wave operations
        self._setup_wave_mocks(mock_wave_open)

        generator._combine_segments(temp_files, output_path)

        mock_remove.assert_called_once_with('/tmp/chunk1.wav')

    @patch('wave.open')
    @patch('os.path.exists', return_value=True)
    @patch('os.remove')
    @patch('time.sleep')
    def test_combine_segments_permission_error_retry(
        self, mock_sleep, mock_remove, mock_exists, mock_wave_open,
    ):
        """Test ponawiania usuwania pliku przy błędzie uprawnień"""
        generator = AzureTTSPodcastGenerator()

        temp_files = ['/tmp/chunk1.wav']
        output_path = '/tmp/output.wav'

        # Mock wave operations
        self._setup_wave_mocks(mock_wave_open)

        # Mock remove z PermissionError, potem sukces
        mock_remove.side_effect = [PermissionError('Permission denied'), None]

        with patch.object(generator.logger, 'warning') as mock_logger_warning:
            generator._combine_segments(temp_files, output_path)

            self.assertEqual(mock_remove.call_count, 2)
            mock_sleep.assert_called_once_with(1)
            mock_logger_warning.assert_called_once()

    @patch('wave.open')
    @patch('os.path.exists', return_value=True)
    @patch('os.remove')
    def test_combine_segments_permission_error_max_retries(
        self, mock_remove, mock_exists, mock_wave_open,
    ):
        """Test maksymalnej liczby prób przy błędzie uprawnień"""
        generator = AzureTTSPodcastGenerator()

        temp_files = ['/tmp/chunk1.wav']
        output_path = '/tmp/output.wav'

        # Mock wave operations
        self._setup_wave_mocks(mock_wave_open)

        # Mock remove zawsze zwraca PermissionError
        mock_remove.side_effect = PermissionError('Permission denied')

        with patch.object(generator.logger, 'warning') as mock_logger_warning:
            with patch('time.sleep'):
                generator._combine_segments(temp_files, output_path)

                self.assertEqual(mock_remove.call_count, 3)  # 3 próby
                self.assertEqual(
                    mock_logger_warning.call_count, 3,
                )  # 2 retry warnings + 1 final warning

    @patch('wave.open')
    @patch('os.path.exists', return_value=True)
    @patch('os.remove')
    def test_combine_segments_other_remove_exception(
        self, mock_remove, mock_exists, mock_wave_open,
    ):
        """Test obsługi innych wyjątków podczas usuwania plików"""
        generator = AzureTTSPodcastGenerator()

        temp_files = ['/tmp/chunk1.wav']
        output_path = '/tmp/output.wav'

        # Mock wave operations
        self._setup_wave_mocks(mock_wave_open)

        # Mock remove rzucający inny wyjątek
        mock_remove.side_effect = OSError('Other error')

        with patch.object(generator.logger, 'error') as mock_logger_error:
            generator._combine_segments(temp_files, output_path)

            mock_logger_error.assert_called_once()

    @patch('wave.open')
    @patch('os.path.exists')
    def test_combine_segments_mixed_file_existence(self, mock_exists, mock_wave_open):
        """Test łączenia segmentów z mieszanką istniejących i nieistniejących plików"""
        generator = AzureTTSPodcastGenerator()

        temp_files = [
            '/tmp/chunk1.wav',
            '/tmp/nonexistent.wav', '/tmp/chunk2.wav',
        ]
        output_path = '/tmp/output.wav'

        # Mock exists - pierwszy i trzeci plik istnieją
        mock_exists.side_effect = lambda path: 'nonexistent' not in path

        # Mock wave operations
        self._setup_wave_mocks(mock_wave_open)

        with patch('os.remove'):
            result = generator._combine_segments(temp_files, output_path)

            self.assertEqual(result, output_path)

    @patch('wave.open')
    @patch('os.path.exists', return_value=True)
    def test_combine_segments_temp_wave_exception(self, mock_exists, mock_wave_open):
        """Test obsługi wyjątku podczas odczytu pliku tymczasowego"""
        generator = AzureTTSPodcastGenerator()

        temp_files = ['/tmp/chunk1.wav']
        output_path = '/tmp/output.wav'

        # Mock wave contexts
        mock_first_wave = MagicMock()
        mock_params = Mock()
        mock_params.framerate = 22050
        mock_params.sampwidth = 2
        mock_params.nchannels = 1
        mock_first_wave.getparams.return_value = mock_params

        mock_output_wave = MagicMock()

        # Mock temp wave context manager rzucający wyjątek
        mock_temp_wave = MagicMock()
        mock_temp_wave.__enter__.side_effect = OSError('Temp wave error')

        call_count = 0

        def wave_open_side_effect(file, mode):
            nonlocal call_count
            call_count += 1
            if call_count == 1:  # Pierwszy wywołanie - dla parametrów
                return mock_first_wave
            elif mode == 'rb':  # Temp file read
                return mock_temp_wave
            elif mode == 'wb':  # Output file write
                return mock_output_wave
            return mock_first_wave

        mock_wave_open.side_effect = wave_open_side_effect

        with patch.object(generator.logger, 'warning') as mock_logger_warning:
            with patch('os.remove'):
                result = generator._combine_segments(temp_files, output_path)

                mock_logger_warning.assert_called_once()

    def _setup_wave_mocks(self, mock_wave_open):
        """Pomocnicza metoda do konfiguracji mocków wave"""
        mock_first_wave = MagicMock()
        mock_params = Mock()
        mock_params.framerate = 22050
        mock_params.sampwidth = 2
        mock_params.nchannels = 1
        mock_first_wave.getparams.return_value = mock_params

        mock_output_wave = MagicMock()
        mock_temp_wave = MagicMock()
        mock_temp_wave.getnframes.return_value = 1000
        mock_temp_wave.readframes.return_value = b'audio_data'

        call_count = 0

        def wave_open_side_effect(file, mode):
            nonlocal call_count
            call_count += 1
            if call_count == 1:  # Pierwszy wywołanie - dla parametrów
                return mock_first_wave
            elif mode == 'rb':  # Temp file read
                return mock_temp_wave
            elif mode == 'wb':  # Output file write
                return mock_output_wave
            return mock_temp_wave

        mock_wave_open.side_effect = wave_open_side_effect


class TestAzureTTSPodcastGeneratorIntegration(unittest.TestCase):
    """Testy integracyjne dla pełnych przepływów"""

    def setUp(self):
        """Przygotowanie środowiska testowego"""
        self.env_patcher = patch.dict(
            os.environ,
            {
                'AZURE_SPEECH_API_KEY': 'test_key',
                'AZURE_SPEECH_REGION': 'test_region',
            },
        )
        self.env_patcher.start()

        self.speech_config_patcher = patch(
            'azure.cognitiveservices.speech.SpeechConfig',
        )
        self.speech_config_patcher.start()

    def tearDown(self):
        """Czyszczenie po testach"""
        self.env_patcher.stop()
        self.speech_config_patcher.stop()

    @patch('tempfile.mkdtemp', return_value='/tmp/podcast_integration')
    @patch('src.utils.logging_config.get_request_id', return_value='integration_test')
    @patch('tempfile.NamedTemporaryFile')
    @patch('azure.cognitiveservices.speech.audio.AudioOutputConfig')
    @patch('azure.cognitiveservices.speech.SpeechSynthesizer')
    @patch('wave.open')
    @patch('os.path.exists', return_value=True)
    @patch('os.remove')
    @patch('os.path.join')
    def test_full_podcast_generation_flow(
        self,
        mock_join,
        mock_remove,
        mock_exists,
        mock_wave_open,
        mock_synthesizer_class,
        mock_audio_config,
        mock_temp_file,
        mock_get_request_id,
        mock_mkdtemp,
    ):
        """Test pełnego przepływu generowania podcastu"""
        generator = AzureTTSPodcastGenerator()

        # Mock os.path.join to return expected path
        expected_output = '/tmp/podcast_integration/podcast_integration_test.wav'
        mock_join.return_value = expected_output

        dialog_data = [
            {
                'voice_id': 'pl-PL-MarekNeural',
                'text': 'Witamy w naszym podcaście o testowaniu',
                'order': 1,
                'speaker': 'Marek',
            },
            {
                'voice_id': 'pl-PL-ZofiaNeural',
                'text': 'Dzisiaj porozmawiamy o pokryciu kodu testami',
                'order': 2,
                'speaker': 'Zofia',
            },
        ]

        # Mock temp files
        mock_temp_file_instance = Mock()
        mock_temp_file_instance.name = '/tmp/temp_chunk.wav'
        mock_temp_file.return_value = mock_temp_file_instance

        # Mock synthesizer
        mock_synthesizer = Mock()
        mock_result = Mock()
        mock_result.reason = speechsdk.ResultReason.SynthesizingAudioCompleted
        mock_synthesizer.speak_text_async.return_value.get.return_value = mock_result
        mock_synthesizer_class.return_value = mock_synthesizer

        # Mock wave operations
        mock_first_wave = MagicMock()
        mock_params = Mock()
        mock_params.framerate = 22050
        mock_params.sampwidth = 2
        mock_params.nchannels = 1
        mock_first_wave.getparams.return_value = mock_params

        mock_output_wave = MagicMock()
        mock_temp_wave = MagicMock()
        mock_temp_wave.getnframes.return_value = 1000
        mock_temp_wave.readframes.return_value = b'audio_data'

        call_count = 0

        def wave_open_side_effect(file, mode):
            nonlocal call_count
            call_count += 1
            if call_count == 1:  # Pierwszy wywołanie - dla parametrów
                return mock_first_wave
            elif mode == 'rb':  # Temp file read
                return mock_temp_wave
            elif mode == 'wb':  # Output file write
                return mock_output_wave
            return mock_temp_wave

        mock_wave_open.side_effect = wave_open_side_effect

        # Progress callback mock
        progress_callback = Mock()

        result = generator.generate_podcast_azure(
            dialog_data, progress_callback=progress_callback,
        )

        # Sprawdzenia
        self.assertEqual(result, expected_output)

        # Sprawdź czy synthesizer został wywołany dla każdego segmentu
        self.assertEqual(mock_synthesizer.speak_text_async.call_count, 2)

        # Sprawdź progress callback
<<<<<<< HEAD
        self.assertEqual(progress_callback.call_count, 3)  # 2 segmenty + łączenie
=======
        self.assertEqual(
            progress_callback.call_count,
            3,
        )  # 2 segmenty + łączenie


if __name__ == '__main__':
    # Konfiguracja loggera dla testów
    logging.basicConfig(level=logging.DEBUG)

    # Uruchomienie testów
    unittest.main(verbosity=2)
>>>>>>> 3938f997
<|MERGE_RESOLUTION|>--- conflicted
+++ resolved
@@ -691,19 +691,7 @@
         self.assertEqual(mock_synthesizer.speak_text_async.call_count, 2)
 
         # Sprawdź progress callback
-<<<<<<< HEAD
-        self.assertEqual(progress_callback.call_count, 3)  # 2 segmenty + łączenie
-=======
         self.assertEqual(
             progress_callback.call_count,
             3,
         )  # 2 segmenty + łączenie
-
-
-if __name__ == '__main__':
-    # Konfiguracja loggera dla testów
-    logging.basicConfig(level=logging.DEBUG)
-
-    # Uruchomienie testów
-    unittest.main(verbosity=2)
->>>>>>> 3938f997
