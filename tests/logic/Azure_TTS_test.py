from __future__ import annotations

import logging
import os
import unittest
from unittest.mock import MagicMock, Mock, call, patch

import azure.cognitiveservices.speech as speechsdk

from src.logic.Azure_TTS import AzureTTSPodcastGenerator


class TestAzureTTSPodcastGenerator(unittest.TestCase):
    """Kompleksowe testy dla klasy AzureTTSPodcastGenerator"""

    def setUp(self):
        """Przygotowanie środowiska testowego"""
        self.api_key = 'test_api_key'
        self.region = 'test_region'

        # Mock zmiennych środowiskowych
        self.env_patcher = patch.dict(
            os.environ,
            {
                'AZURE_SPEECH_API_KEY': self.api_key,
                'AZURE_SPEECH_REGION': self.region,
            },
        )
        self.env_patcher.start()

        # Mock speechsdk.SpeechConfig
        self.speech_config_mock = Mock()
        self.speech_config_patcher = patch(
            'azure.cognitiveservices.speech.SpeechConfig',
            return_value=self.speech_config_mock,
        )
        self.speech_config_patcher.start()

    def tearDown(self):
        """Czyszczenie po testach"""
        self.env_patcher.stop()
        self.speech_config_patcher.stop()

    def test_init_success(self):
        """Test pomyślnej inicjalizacji"""
        generator = AzureTTSPodcastGenerator()

        self.assertIsNotNone(generator.speech_config)
        self.assertIsInstance(generator.logger, logging.Logger)


<<<<<<< HEAD
    @patch('src.logic.Azure_TTS.get_secret_env_first', side_effect=ValueError("Brakuje AZURE_SPEECH_API_KEY"))
    def test_init_missing_api_key(self, mock_get_secret):
        """Test inicjalizacji bez klucza API (symulowana sytuacja braku)"""
        with self.assertRaises(ValueError) as context:
            AzureTTSPodcastGenerator()

        self.assertIn('Brakuje AZURE_SPEECH_API_KEY', str(context.exception))
=======
            self.assertIn(
                'Missing AZURE_SPEECH_API_KEY',
                str(context.exception),
            )
>>>>>>> 4fed8478

        @patch('src.logic.Azure_TTS.get_secret_env_first', side_effect=[
            'test_api_key',  
            ValueError("Brakuje AZURE_SPEECH_REGION")  
        ])
        def test_init_missing_region(self, mock_get_secret):
            """Test inicjalizacji bez regionu"""
            with self.assertRaises(ValueError) as context:
                AzureTTSPodcastGenerator()

            self.assertIn('Brakuje AZURE_SPEECH_REGION', str(context.exception))


        @patch('src.logic.Azure_TTS.get_secret_env_first', side_effect=[
            ValueError("Brakuje AZURE_SPEECH_API_KEY"),
            ValueError("AZURE_SPEECH_REGION missing")
        ])
        def test_init_missing_both_credentials(self, mock_get_secret):
            """Test inicjalizacji bez obu wymaganych zmiennych"""
            with self.assertRaises(ValueError) as context:
                AzureTTSPodcastGenerator()

<<<<<<< HEAD
            self.assertIn('Brakuje AZURE_SPEECH_API_KEY', str(context.exception))

=======
            self.assertIn(
                'Missing AZURE_SPEECH_API_KEY or AZURE_SPEECH_REGION in .env',
                str(context.exception),
            )
>>>>>>> 4fed8478

    @patch(
        'src.utils.logging_config.get_request_id',
        return_value='test_request_123',
    )
    @patch('tempfile.mkdtemp', return_value='/tmp/podcast_test')
    def test_generate_podcast_empty_dialog_data(
        self, mock_mkdtemp, mock_get_request_id,
    ):
        """Test generowania podcastu z pustymi danymi"""
        generator = AzureTTSPodcastGenerator()

        with patch.object(generator.logger, 'error') as mock_logger_error:
            result = generator.generate_podcast_azure([])

            mock_logger_error.assert_called_once_with(
                'No dialog data provided.',
            )
            self.assertIsNone(result)

    @patch(
        'src.utils.logging_config.get_request_id',
        return_value='test_request_123',
    )
    @patch('tempfile.mkdtemp', return_value='/tmp/podcast_test')
    @patch('tempfile.NamedTemporaryFile')
    @patch('azure.cognitiveservices.speech.audio.AudioOutputConfig')
    @patch('azure.cognitiveservices.speech.SpeechSynthesizer')
    @patch(
        'os.path.join', return_value='/tmp/podcast_test/podcast_test_request_123.wav',
    )
    def test_generate_podcast_success(
        self,
        mock_join,
        mock_synthesizer_class,
        mock_audio_config,
        mock_temp_file,
        mock_mkdtemp,
        mock_get_request_id,
    ):
        """Test pomyślnego generowania podcastu"""
        generator = AzureTTSPodcastGenerator()

        # Przygotowanie danych testowych
        dialog_data = [
            {
                'voice_id': 'pl-PL-MarekNeural',
                'text': 'Witamy w naszym podcaście',
                'order': 1,
                'speaker': 'Marek',
            },
            {
                'voice_id': 'pl-PL-ZofiaNeural',
                'text': 'Dzisiaj porozmawiamy o testowaniu',
                'order': 2,
                'speaker': 'Zofia',
            },
        ]

        # Mock temp file
        mock_temp_file_instance = Mock()
        mock_temp_file_instance.name = '/tmp/temp_chunk_01.wav'
        mock_temp_file.return_value = mock_temp_file_instance

        # Mock synthesizer
        mock_synthesizer = Mock()
        mock_result = Mock()
        mock_result.reason = speechsdk.ResultReason.SynthesizingAudioCompleted
        mock_synthesizer.speak_text_async.return_value.get.return_value = (
            mock_result
        )
        mock_synthesizer_class.return_value = mock_synthesizer

        # Mock combine_segments
        expected_output = '/tmp/podcast_test/podcast_test_request_123.wav'
        with patch.object(
            generator, '_combine_segments', return_value=expected_output,
        ) as mock_combine:
            result = generator.generate_podcast_azure(dialog_data)

            self.assertEqual(result, expected_output)
            mock_combine.assert_called_once()

    @patch('tempfile.NamedTemporaryFile')
    @patch('azure.cognitiveservices.speech.audio.AudioOutputConfig')
    @patch('azure.cognitiveservices.speech.SpeechSynthesizer')
    def test_generate_podcast_incomplete_segment(
        self, mock_synthesizer_class, mock_audio_config, mock_temp_file,
    ):
        """Test obsługi niepełnych segmentów"""
        generator = AzureTTSPodcastGenerator()

        dialog_data = [
            {
                'voice_id': 'pl-PL-MarekNeural',
                'text': 'Kompletny segment',
                'order': 1,
                'speaker': 'Marek',
            },
            {
                'voice_id': '',  # Brakujący voice_id
                'text': 'Niepełny segment',
                'order': 2,
                'speaker': 'Zofia',
            },
            {
                'voice_id': 'pl-PL-ZofiaNeural',
                # Brakujący text
                'order': 3,
                'speaker': 'Zofia',
            },
        ]

        with patch.object(generator.logger, 'warning') as mock_logger_warning:
            with patch.object(
                generator, '_combine_segments', return_value='output.wav',
            ):
                result = generator.generate_podcast_azure(dialog_data)

                # Sprawdź czy niepełne segmenty zostały pominięte
                self.assertEqual(mock_logger_warning.call_count, 2)

    @patch('tempfile.NamedTemporaryFile')
    @patch('azure.cognitiveservices.speech.audio.AudioOutputConfig')
    @patch('azure.cognitiveservices.speech.SpeechSynthesizer')
    def test_generate_podcast_synthesis_error(
        self,
        mock_synthesizer_class,
        mock_audio_config,
        mock_temp_file,
    ):
        """Test obsługi błędów syntezy"""
        generator = AzureTTSPodcastGenerator()

        dialog_data = [
            {
                'voice_id': 'pl-PL-MarekNeural',
                'text': 'Test segment',
                'order': 1,
                'speaker': 'Marek',
            },
        ]

        # Mock temp file
        mock_temp_file_instance = Mock()
        mock_temp_file_instance.name = '/tmp/temp_chunk_01.wav'
        mock_temp_file.return_value = mock_temp_file_instance

        # Mock synthesizer z błędem
        mock_synthesizer = Mock()
        mock_result = Mock()
        mock_result.reason = speechsdk.ResultReason.Canceled  # Błąd syntezy
        mock_synthesizer.speak_text_async.return_value.get.return_value = (
            mock_result
        )
        mock_synthesizer_class.return_value = mock_synthesizer

        with patch.object(generator.logger, 'error') as mock_logger_error:
            with patch.object(
                generator,
                '_combine_segments',
                return_value='output.wav',
            ):
                result = generator.generate_podcast_azure(dialog_data)

                mock_logger_error.assert_called_with(
                    'Synthesis error for segment 1',
                )

    @patch('tempfile.NamedTemporaryFile')
    @patch('azure.cognitiveservices.speech.audio.AudioOutputConfig')
    @patch('azure.cognitiveservices.speech.SpeechSynthesizer')
    def test_generate_podcast_exception_handling(
        self,
        mock_synthesizer_class,
        mock_audio_config,
        mock_temp_file,
    ):
        """Test obsługi wyjątków podczas generowania"""
        generator = AzureTTSPodcastGenerator()

        dialog_data = [
            {
                'voice_id': 'pl-PL-MarekNeural',
                'text': 'Test segment',
                'order': 1,
                'speaker': 'Marek',
            },
        ]

        # Mock temp file
        mock_temp_file_instance = Mock()
        mock_temp_file_instance.name = '/tmp/temp_chunk_01.wav'
        mock_temp_file.return_value = mock_temp_file_instance

        # Mock synthesizer rzucający wyjątek
        mock_synthesizer = Mock()
        mock_synthesizer.speak_text_async.side_effect = Exception(
            'Test exception',
        )
        mock_synthesizer_class.return_value = mock_synthesizer

        with patch.object(generator.logger, 'exception') as mock_logger_exception:
            with patch.object(
                generator, '_combine_segments', return_value='output.wav',
            ):
                result = generator.generate_podcast_azure(dialog_data)

                mock_logger_exception.assert_called_once()

    def test_generate_podcast_progress_callback(self):
        """Test wywołań progress callback"""
        generator = AzureTTSPodcastGenerator()

        dialog_data = [
            {
                'voice_id': 'pl-PL-MarekNeural',
                'text': 'Test segment',
                'order': 1,
                'speaker': 'Marek',
            },
        ]

        progress_callback = Mock()

        with patch('tempfile.NamedTemporaryFile'):
            with patch('azure.cognitiveservices.speech.audio.AudioOutputConfig'):
                with patch('azure.cognitiveservices.speech.SpeechSynthesizer'):
                    with patch.object(
                        generator, '_combine_segments', return_value='output.wav',
                    ):
                        generator.generate_podcast_azure(
                            dialog_data, progress_callback=progress_callback,
                        )

                        # Sprawdź wywołania progress callback
                        expected_calls = [
                            call(0, 1, 'Generowanie segmentu 1/1: Marek'),
                            call(1, 1, 'Łączenie segmentów...'),
                        ]
                        progress_callback.assert_has_calls(expected_calls)

    @patch('wave.open')
    @patch('os.path.exists', return_value=True)
    def test_combine_segments_success(self, mock_exists, mock_wave_open):
        """Test pomyślnego łączenia segmentów"""
        generator = AzureTTSPodcastGenerator()

        temp_files = ['/tmp/chunk1.wav', '/tmp/chunk2.wav']
        output_path = '/tmp/output.wav'

        # Mock wave files
        mock_first_wave = Mock()
        mock_params = Mock()
        mock_params.framerate = 22050
        mock_params.sampwidth = 2
        mock_params.nchannels = 1
        mock_first_wave.getparams.return_value = mock_params

        mock_output_wave = Mock()
        mock_temp_wave = Mock()
        mock_temp_wave.getnframes.return_value = 1000
        mock_temp_wave.readframes.return_value = b'audio_data'

        # Konfiguracja mock_wave_open
        def wave_open_side_effect(file, mode):
            if mode == 'rb' and 'chunk1' in file:
                return mock_first_wave
            elif mode == 'rb':
                return mock_temp_wave
            elif mode == 'wb':
                return mock_output_wave

        mock_wave_open.return_value.__enter__ = lambda x: wave_open_side_effect(
            None, None,
        )
        mock_wave_open.side_effect = lambda file, mode: MagicMock(
            __enter__=lambda x: wave_open_side_effect(file, mode),
        )

        with patch('os.remove') as mock_remove:
            result = generator._combine_segments(temp_files, output_path)

            self.assertEqual(result, output_path)

    @patch('os.path.exists', return_value=False)
    def test_combine_segments_no_files(self, mock_exists):
        """Test łączenia segmentów gdy brak plików"""
        generator = AzureTTSPodcastGenerator()

        temp_files = ['/tmp/nonexistent1.wav', '/tmp/nonexistent2.wav']
        output_path = '/tmp/output.wav'

        with patch.object(generator.logger, 'error') as mock_logger_error:
            result = generator._combine_segments(temp_files, output_path)

            self.assertIsNone(result)
            mock_logger_error.assert_called_with(
                'No files to merge - no segments were generated.',
            )

    @patch('wave.open')
    @patch('os.path.exists', return_value=True)
    def test_combine_segments_wave_exception(
        self,
        mock_exists,
        mock_wave_open,
    ):
        """Test obsługi wyjątku podczas łączenia plików WAV"""
        generator = AzureTTSPodcastGenerator()

        temp_files = ['/tmp/chunk1.wav']
        output_path = '/tmp/output.wav'

        # Mock rzucający wyjątek
        mock_wave_open.side_effect = OSError('Wave error')

        with patch.object(generator.logger, 'exception') as mock_logger_exception:
            result = generator._combine_segments(temp_files, output_path)

            self.assertIsNone(result)
            mock_logger_exception.assert_called_once()

    @patch('wave.open')
    @patch('os.path.exists', return_value=True)
    @patch('os.remove')
    def test_combine_segments_file_removal_success(
        self, mock_remove, mock_exists, mock_wave_open,
    ):
        """Test pomyślnego usuwania plików tymczasowych"""
        generator = AzureTTSPodcastGenerator()

        temp_files = ['/tmp/chunk1.wav']
        output_path = '/tmp/output.wav'

        # Mock wave operations
        self._setup_wave_mocks(mock_wave_open)

        generator._combine_segments(temp_files, output_path)

        mock_remove.assert_called_once_with('/tmp/chunk1.wav')

    @patch('wave.open')
    @patch('os.path.exists', return_value=True)
    @patch('os.remove')
    @patch('time.sleep')
    def test_combine_segments_permission_error_retry(
        self, mock_sleep, mock_remove, mock_exists, mock_wave_open,
    ):
        """Test ponawiania usuwania pliku przy błędzie uprawnień"""
        generator = AzureTTSPodcastGenerator()

        temp_files = ['/tmp/chunk1.wav']
        output_path = '/tmp/output.wav'

        # Mock wave operations
        self._setup_wave_mocks(mock_wave_open)

        # Mock remove z PermissionError, potem sukces
        mock_remove.side_effect = [PermissionError('Permission denied'), None]

        with patch.object(generator.logger, 'warning') as mock_logger_warning:
            generator._combine_segments(temp_files, output_path)

            self.assertEqual(mock_remove.call_count, 2)
            mock_sleep.assert_called_once_with(1)
            mock_logger_warning.assert_called_once()

    @patch('wave.open')
    @patch('os.path.exists', return_value=True)
    @patch('os.remove')
    def test_combine_segments_permission_error_max_retries(
        self, mock_remove, mock_exists, mock_wave_open,
    ):
        """Test maksymalnej liczby prób przy błędzie uprawnień"""
        generator = AzureTTSPodcastGenerator()

        temp_files = ['/tmp/chunk1.wav']
        output_path = '/tmp/output.wav'

        # Mock wave operations
        self._setup_wave_mocks(mock_wave_open)

        # Mock remove zawsze zwraca PermissionError
        mock_remove.side_effect = PermissionError('Permission denied')

        with patch.object(generator.logger, 'warning') as mock_logger_warning:
            with patch('time.sleep'):
                generator._combine_segments(temp_files, output_path)

                self.assertEqual(mock_remove.call_count, 3)  # 3 próby
                self.assertEqual(
                    mock_logger_warning.call_count, 3,
                )  # 2 retry warnings + 1 final warning

    @patch('wave.open')
    @patch('os.path.exists', return_value=True)
    @patch('os.remove')
    def test_combine_segments_other_remove_exception(
        self, mock_remove, mock_exists, mock_wave_open,
    ):
        """Test obsługi innych wyjątków podczas usuwania plików"""
        generator = AzureTTSPodcastGenerator()

        temp_files = ['/tmp/chunk1.wav']
        output_path = '/tmp/output.wav'

        # Mock wave operations
        self._setup_wave_mocks(mock_wave_open)

        # Mock remove rzucający inny wyjątek
        mock_remove.side_effect = OSError('Other error')

        with patch.object(generator.logger, 'error') as mock_logger_error:
            generator._combine_segments(temp_files, output_path)

            mock_logger_error.assert_called_once()

    @patch('wave.open')
    @patch('os.path.exists')
    def test_combine_segments_mixed_file_existence(
        self,
        mock_exists,
        mock_wave_open,
    ):
        """Test łączenia segmentów z mieszanką istniejących i nieistniejących plików"""
        generator = AzureTTSPodcastGenerator()

        temp_files = [
            '/tmp/chunk1.wav',
            '/tmp/nonexistent.wav', '/tmp/chunk2.wav',
        ]
        output_path = '/tmp/output.wav'

        # Mock exists - pierwszy i trzeci plik istnieją
        mock_exists.side_effect = lambda path: 'nonexistent' not in path

        # Mock wave operations
        self._setup_wave_mocks(mock_wave_open)

        with patch('os.remove'):
            result = generator._combine_segments(temp_files, output_path)

            self.assertEqual(result, output_path)

    @patch('wave.open')
    @patch('os.path.exists', return_value=True)
    def test_combine_segments_temp_wave_exception(
        self,
        mock_exists,
        mock_wave_open,
    ):
        """Test obsługi wyjątku podczas odczytu pliku tymczasowego"""
        generator = AzureTTSPodcastGenerator()

        temp_files = ['/tmp/chunk1.wav']
        output_path = '/tmp/output.wav'

        # Mock wave contexts
        mock_first_wave = MagicMock()
        mock_params = Mock()
        mock_params.framerate = 22050
        mock_params.sampwidth = 2
        mock_params.nchannels = 1
        mock_first_wave.getparams.return_value = mock_params

        mock_output_wave = MagicMock()

        # Mock temp wave context manager rzucający wyjątek
        mock_temp_wave = MagicMock()
        mock_temp_wave.__enter__.side_effect = OSError('Temp wave error')

        call_count = 0

        def wave_open_side_effect(file, mode):
            nonlocal call_count
            call_count += 1
            if call_count == 1:  # Pierwszy wywołanie - dla parametrów
                return mock_first_wave
            elif mode == 'rb':  # Temp file read
                return mock_temp_wave
            elif mode == 'wb':  # Output file write
                return mock_output_wave
            return mock_first_wave

        mock_wave_open.side_effect = wave_open_side_effect

        with patch.object(generator.logger, 'warning') as mock_logger_warning:
            with patch('os.remove'):
                result = generator._combine_segments(temp_files, output_path)

                mock_logger_warning.assert_called_once()

    def _setup_wave_mocks(self, mock_wave_open):
        """Pomocnicza metoda do konfiguracji mocków wave"""
        mock_first_wave = MagicMock()
        mock_params = Mock()
        mock_params.framerate = 22050
        mock_params.sampwidth = 2
        mock_params.nchannels = 1
        mock_first_wave.getparams.return_value = mock_params

        mock_output_wave = MagicMock()
        mock_temp_wave = MagicMock()
        mock_temp_wave.getnframes.return_value = 1000
        mock_temp_wave.readframes.return_value = b'audio_data'

        call_count = 0

        def wave_open_side_effect(file, mode):
            nonlocal call_count
            call_count += 1
            if call_count == 1:  # Pierwszy wywołanie - dla parametrów
                return mock_first_wave
            elif mode == 'rb':  # Temp file read
                return mock_temp_wave
            elif mode == 'wb':  # Output file write
                return mock_output_wave
            return mock_temp_wave

        mock_wave_open.side_effect = wave_open_side_effect


class TestAzureTTSPodcastGeneratorIntegration(unittest.TestCase):
    """Testy integracyjne dla pełnych przepływów"""

    def setUp(self):
        """Przygotowanie środowiska testowego"""
        self.env_patcher = patch.dict(
            os.environ,
            {
                'AZURE_SPEECH_API_KEY': 'test_key',
                'AZURE_SPEECH_REGION': 'test_region',
            },
        )
        self.env_patcher.start()

        self.speech_config_patcher = patch(
            'azure.cognitiveservices.speech.SpeechConfig',
        )
        self.speech_config_patcher.start()

    def tearDown(self):
        """Czyszczenie po testach"""
        self.env_patcher.stop()
        self.speech_config_patcher.stop()

    @patch('tempfile.mkdtemp', return_value='/tmp/podcast_integration')
    @patch(
        'src.utils.logging_config.get_request_id',
        return_value='integration_test',
    )
    @patch('tempfile.NamedTemporaryFile')
    @patch('azure.cognitiveservices.speech.audio.AudioOutputConfig')
    @patch('azure.cognitiveservices.speech.SpeechSynthesizer')
    @patch('wave.open')
    @patch('os.path.exists', return_value=True)
    @patch('os.remove')
    @patch('os.path.join')
    def test_full_podcast_generation_flow(
        self,
        mock_join,
        mock_remove,
        mock_exists,
        mock_wave_open,
        mock_synthesizer_class,
        mock_audio_config,
        mock_temp_file,
        mock_get_request_id,
        mock_mkdtemp,
    ):
        """Test pełnego przepływu generowania podcastu"""
        generator = AzureTTSPodcastGenerator()

        # Mock os.path.join to return expected path
        expected_output = (
            '/tmp/podcast_integration/podcast_integration_test.wav'
        )
        mock_join.return_value = expected_output

        dialog_data = [
            {
                'voice_id': 'pl-PL-MarekNeural',
                'text': 'Witamy w naszym podcaście o testowaniu',
                'order': 1,
                'speaker': 'Marek',
            },
            {
                'voice_id': 'pl-PL-ZofiaNeural',
                'text': 'Dzisiaj porozmawiamy o pokryciu kodu testami',
                'order': 2,
                'speaker': 'Zofia',
            },
        ]

        # Mock temp files
        mock_temp_file_instance = Mock()
        mock_temp_file_instance.name = '/tmp/temp_chunk.wav'
        mock_temp_file.return_value = mock_temp_file_instance

        # Mock synthesizer
        mock_synthesizer = Mock()
        mock_result = Mock()
        mock_result.reason = speechsdk.ResultReason.SynthesizingAudioCompleted
        mock_synthesizer.speak_text_async.return_value.get.return_value = (
            mock_result
        )
        mock_synthesizer_class.return_value = mock_synthesizer

        # Mock wave operations
        mock_first_wave = MagicMock()
        mock_params = Mock()
        mock_params.framerate = 22050
        mock_params.sampwidth = 2
        mock_params.nchannels = 1
        mock_first_wave.getparams.return_value = mock_params

        mock_output_wave = MagicMock()
        mock_temp_wave = MagicMock()
        mock_temp_wave.getnframes.return_value = 1000
        mock_temp_wave.readframes.return_value = b'audio_data'

        call_count = 0

        def wave_open_side_effect(file, mode):
            nonlocal call_count
            call_count += 1
            if call_count == 1:  # Pierwszy wywołanie - dla parametrów
                return mock_first_wave
            elif mode == 'rb':  # Temp file read
                return mock_temp_wave
            elif mode == 'wb':  # Output file write
                return mock_output_wave
            return mock_temp_wave

        mock_wave_open.side_effect = wave_open_side_effect

        # Progress callback mock
        progress_callback = Mock()

        result = generator.generate_podcast_azure(
            dialog_data, progress_callback=progress_callback,
        )

        # Sprawdzenia
        self.assertEqual(result, expected_output)

        # Sprawdź czy synthesizer został wywołany dla każdego segmentu
        self.assertEqual(mock_synthesizer.speak_text_async.call_count, 2)

        # Sprawdź progress callback
        self.assertEqual(
            progress_callback.call_count,
            3,
        )  # 2 segmenty + łączenie
<|MERGE_RESOLUTION|>--- conflicted
+++ resolved
@@ -49,7 +49,6 @@
         self.assertIsInstance(generator.logger, logging.Logger)
 
 
-<<<<<<< HEAD
     @patch('src.logic.Azure_TTS.get_secret_env_first', side_effect=ValueError("Brakuje AZURE_SPEECH_API_KEY"))
     def test_init_missing_api_key(self, mock_get_secret):
         """Test inicjalizacji bez klucza API (symulowana sytuacja braku)"""
@@ -57,12 +56,6 @@
             AzureTTSPodcastGenerator()
 
         self.assertIn('Brakuje AZURE_SPEECH_API_KEY', str(context.exception))
-=======
-            self.assertIn(
-                'Missing AZURE_SPEECH_API_KEY',
-                str(context.exception),
-            )
->>>>>>> 4fed8478
 
         @patch('src.logic.Azure_TTS.get_secret_env_first', side_effect=[
             'test_api_key',  
@@ -85,15 +78,8 @@
             with self.assertRaises(ValueError) as context:
                 AzureTTSPodcastGenerator()
 
-<<<<<<< HEAD
             self.assertIn('Brakuje AZURE_SPEECH_API_KEY', str(context.exception))
 
-=======
-            self.assertIn(
-                'Missing AZURE_SPEECH_API_KEY or AZURE_SPEECH_REGION in .env',
-                str(context.exception),
-            )
->>>>>>> 4fed8478
 
     @patch(
         'src.utils.logging_config.get_request_id',
