--- conflicted
+++ resolved
@@ -23,12 +23,8 @@
     llm_mock.invoke.return_value.content = 'plan'
 
     result = generate_plan(
-<<<<<<< HEAD
         llm=llm_mock,
         input_text='Jak działa turbina wiatrowa?',
-=======
-        llm=llm_mock, input_text='Jak działa turbina wiatrowa?',
->>>>>>> 779e63c2
     )
     assert 'plan' in result
     llm_mock.invoke.assert_called_once()
