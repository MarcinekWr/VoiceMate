--- conflicted
+++ resolved
@@ -24,23 +24,12 @@
             except ValueError:
                 self.fail('Unexpected ValueError')
 
-<<<<<<< HEAD
     @patch('src.logic.llm_podcast.get_secret_env_first', side_effect=ValueError("Missing required environment variables"))
     def test_validate_env_variables_missing(self, mock_get):
         with self.assertRaises(ValueError) as ctx:
             pipeline.validate_env_variables()
         self.assertIn('Missing required environment variables', str(ctx.exception))
 
-=======
-    def test_validate_env_variables_missing(self):
-        with patch.dict(os.environ, {}, clear=True):
-            with self.assertRaises(ValueError) as ctx:
-                pipeline.validate_env_variables()
-            self.assertIn(
-                'Missing required environment variables',
-                str(ctx.exception),
-            )
->>>>>>> 4fed8478
 
     @patch('src.logic.llm_podcast.AzureChatOpenAI')
     @patch('src.logic.llm_podcast.validate_env_variables')
