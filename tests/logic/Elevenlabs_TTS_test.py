--- conflicted
+++ resolved
@@ -139,12 +139,4 @@
             dialog, progress_callback=callback,
         )
 
-<<<<<<< HEAD
-        callback.assert_has_calls([call(0, 1, "Generowanie segmentu 1/1: A")])
-=======
         callback.assert_has_calls([call(0, 1, 'Generowanie segmentu 1/1: A')])
-
-
-if __name__ == '__main__':
-    unittest.main(verbosity=2)
->>>>>>> 3938f997
