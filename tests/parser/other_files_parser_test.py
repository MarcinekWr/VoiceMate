--- conflicted
+++ resolved
@@ -4,14 +4,13 @@
 import shutil
 import sys
 import tempfile
-<<<<<<< HEAD
 import shutil
 from unittest.mock import Mock, patch, MagicMock, mock_open
-=======
-from pathlib import Path
-from unittest.mock import MagicMock, Mock, mock_open, patch
-
->>>>>>> 3938f997
+import pytest
+from PIL import Image
+import requests
+from pptx import Presentation
+
 import pytest
 import requests
 from PIL import Image
