from __future__ import annotations

import os
import subprocess
import sys
import tempfile

import pytest

SCRIPT_PATH = os.path.join(
<<<<<<< HEAD
    os.path.dirname(
        __file__,
    ),
    '../../src/file_parser/url2pdf.py',
=======
    os.path.dirname(__file__), '../../src/file_parser/url2pdf.py',
>>>>>>> 779e63c2
)
SCRIPT_PATH = os.path.abspath(SCRIPT_PATH)


@pytest.fixture
def temp_output_pdf():
    with tempfile.TemporaryDirectory() as temp_dir:
        output_pdf = os.path.join(temp_dir, 'output.pdf')
        yield output_pdf


@pytest.mark.skipif(
    'DISPLAY' not in os.environ and sys.platform != 'win32',
    reason='Requires GUI environment for PyQt5',
)
def test_url2pdf_success(temp_output_pdf):
    # Używamy prostego, publicznego URL (np. strona główna Google)
    url = 'https://www.example.com/'
    result = subprocess.run(
<<<<<<< HEAD
        [
            sys.executable,
            SCRIPT_PATH,
            url,
            temp_output_pdf,
        ],
=======
        [sys.executable, SCRIPT_PATH, url, temp_output_pdf],
>>>>>>> 779e63c2
        capture_output=True,
        text=True,
    )
    assert result.returncode == 0, f'stderr: {result.stderr}'
    assert os.path.exists(temp_output_pdf)
    assert os.path.getsize(temp_output_pdf) > 0


@pytest.mark.skipif(
    'DISPLAY' not in os.environ and sys.platform != 'win32',
    reason='Requires GUI environment for PyQt5',
)
def test_url2pdf_invalid_url(temp_output_pdf):
    url = 'http://nonexistent.domain.abc/'
    result = subprocess.run(
<<<<<<< HEAD
        [
            sys.executable,
            SCRIPT_PATH,
            url,
            temp_output_pdf,
        ],
=======
        [sys.executable, SCRIPT_PATH, url, temp_output_pdf],
>>>>>>> 779e63c2
        capture_output=True,
        text=True,
    )
    assert result.returncode != 0
    assert not os.path.exists(temp_output_pdf)
    assert (
        'Failed to load page' in result.stderr
        or 'PDF creation failed' in result.stderr
        or 'ERR_NAME_NOT_RESOLVED' in result.stderr
<<<<<<< HEAD
=======
        or 'Failed to load URL' in result.stderr
>>>>>>> 779e63c2
    )<|MERGE_RESOLUTION|>--- conflicted
+++ resolved
@@ -8,14 +8,7 @@
 import pytest
 
 SCRIPT_PATH = os.path.join(
-<<<<<<< HEAD
-    os.path.dirname(
-        __file__,
-    ),
-    '../../src/file_parser/url2pdf.py',
-=======
     os.path.dirname(__file__), '../../src/file_parser/url2pdf.py',
->>>>>>> 779e63c2
 )
 SCRIPT_PATH = os.path.abspath(SCRIPT_PATH)
 
@@ -35,16 +28,7 @@
     # Używamy prostego, publicznego URL (np. strona główna Google)
     url = 'https://www.example.com/'
     result = subprocess.run(
-<<<<<<< HEAD
-        [
-            sys.executable,
-            SCRIPT_PATH,
-            url,
-            temp_output_pdf,
-        ],
-=======
         [sys.executable, SCRIPT_PATH, url, temp_output_pdf],
->>>>>>> 779e63c2
         capture_output=True,
         text=True,
     )
@@ -60,16 +44,7 @@
 def test_url2pdf_invalid_url(temp_output_pdf):
     url = 'http://nonexistent.domain.abc/'
     result = subprocess.run(
-<<<<<<< HEAD
-        [
-            sys.executable,
-            SCRIPT_PATH,
-            url,
-            temp_output_pdf,
-        ],
-=======
         [sys.executable, SCRIPT_PATH, url, temp_output_pdf],
->>>>>>> 779e63c2
         capture_output=True,
         text=True,
     )
@@ -79,8 +54,5 @@
         'Failed to load page' in result.stderr
         or 'PDF creation failed' in result.stderr
         or 'ERR_NAME_NOT_RESOLVED' in result.stderr
-<<<<<<< HEAD
-=======
         or 'Failed to load URL' in result.stderr
->>>>>>> 779e63c2
     )