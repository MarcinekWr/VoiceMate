"""Tests for PdfParser class - Updated to match actual implementation."""
from __future__ import annotations

import json
import os
<<<<<<< HEAD
import unittest
from unittest.mock import MagicMock, mock_open, patch
=======
import shutil
import tempfile
import unittest
from unittest.mock import MagicMock, Mock, mock_open, patch

import fitz
import pytest
>>>>>>> 779e63c2

from src.file_parser.pdf_parser import PdfParser


class TestPdfParser(unittest.TestCase):
    """Test suite for the PdfParser class."""

    def setUp(self):
        """Set up the test environment."""
        self.mock_file_path = 'dummy.pdf'
        self.mock_output_dir = 'test_output'

        self.patchers = {
            'fitz.open': patch('src.file_parser.pdf_parser.fitz.open'),
            'extract_text': patch('src.file_parser.pdf_parser.extract_text'),
<<<<<<< HEAD
            'ImageDescriber': patch(
                'src.file_parser.pdf_parser.ImageDescriber',
            ),
            'PDFImageExtractor': patch(
                'src.file_parser.pdf_parser.PDFImageExtractor',
            ),
            'PDFTableParser': patch(
                'src.file_parser.pdf_parser.PDFTableParser',
            ),
            'PDFContentFormatter': patch(
                'src.file_parser.pdf_parser.PDFContentFormatter',
            ),
=======
            'ImageDescriber': patch('src.file_parser.pdf_parser.ImageDescriber'),
            'PDFImageExtractor': patch('src.file_parser.pdf_parser.PDFImageExtractor'),
            'PDFTableParser': patch('src.file_parser.pdf_parser.PDFTableParser'),
            'PDFContentFormatter': patch(
                'src.file_parser.pdf_parser.PDFContentFormatter',
            ),
>>>>>>> 779e63c2
            'os.makedirs': patch('os.makedirs'),
            'os.stat': patch('os.stat'),
        }

        self.mocks = {
<<<<<<< HEAD
            name: patcher.start() for name, patcher in self.patchers.items()
=======
            name: patcher.start()
            for name, patcher in self.patchers.items()
>>>>>>> 779e63c2
        }

        self.mocks['os.stat'].return_value.st_size = 1024 * 1024
        self.mocks['os.stat'].return_value.st_mtime = 1622548800
        self.mocks['extract_text'].return_value = 'Sample text'

<<<<<<< HEAD
        self.mock_image_extractor = self.mocks[
            'PDFImageExtractor'
        ].return_value
=======
        self.mock_image_extractor = self.mocks['PDFImageExtractor'].return_value
>>>>>>> 779e63c2
        self.mock_table_parser = self.mocks['PDFTableParser'].return_value
        self.mock_formatter = self.mocks['PDFContentFormatter'].return_value

        self.mock_image_extractor.extract_images.return_value = []
        self.mock_table_parser.extract_tables.return_value = []
        self.mock_formatter.create_structured_content.return_value = []
        self.mock_formatter.get_content_for_llm.return_value = 'LLM Content'

    def tearDown(self):
        """Tear down the test environment."""
        for patcher in self.patchers.values():
            patcher.stop()

    def test_initialization(self):
        """Test that PdfParser initializes correctly."""

        parser = PdfParser(self.mock_file_path, self.mock_output_dir)

        self.assertEqual(parser.file_path, self.mock_file_path)
        self.mocks['PDFImageExtractor'].assert_called_with(
            output_dir=self.mock_output_dir,
            image_describer=parser.image_describer,
            describe_images=True,
        )
        self.mocks['PDFTableParser'].assert_called_with(self.mock_file_path)

    def test_parse_all_successful(self):
        """Test the full parsing workflow."""

        parser = PdfParser(self.mock_file_path, self.mock_output_dir)

        result = parser.parse_all()

        self.mocks['fitz.open'].assert_called_with(self.mock_file_path)
        self.mock_image_extractor.extract_images.assert_called_once()
        self.mock_table_parser.extract_tables.assert_called_once()
        self.mocks['PDFContentFormatter'].assert_called_with(
            metadata=result['metadata'],
            images=result['images'],
            tables=result['tables'],
        )
        self.mock_formatter.create_structured_content.assert_called_once()

    def test_parse_all_file_not_found_error(self):
        """Test the parse_all method with a FileNotFoundError."""
        self.mocks['fitz.open'].side_effect = FileNotFoundError
        parser = PdfParser(self.mock_file_path, self.mock_output_dir)
        result = parser.parse_all()
        self.assertEqual(result, {})

    def test_parse_all_memory_error(self):
        """Test the parse_all method with a MemoryError."""
        self.mocks['fitz.open'].side_effect = MemoryError
        parser = PdfParser(self.mock_file_path, self.mock_output_dir)
        result = parser.parse_all()
        self.assertEqual(result, {})

    def test_save_summary_report(self):
        """Test the save_summary_report method."""
        parser = PdfParser(self.mock_file_path, self.mock_output_dir)
        parser.structured_content = [{'page': 1, 'text': '...', 'images': []}]
        with patch('builtins.open', mock_open()) as mocked_file:
            parser.save_summary_report()
            mocked_file.assert_called_once_with(
                os.path.join(self.mock_output_dir, 'extraction_report.txt'),
                'w',
                encoding='utf-8',
            )

    def test_save_metadata_json(self):
        """Test the save_metadata_json method."""
        parser = PdfParser(self.mock_file_path, self.mock_output_dir)
        parser.metadata = {'key': 'value'}
        with patch('builtins.open', mock_open()) as mocked_file:
            parser.save_metadata_json()
            mocked_file.assert_called_once_with(
                os.path.join(self.mock_output_dir, 'metadata.json'),
                'w',
                encoding='utf-8',
            )

    def test_save_summary_report_os_error(self):
        """Test OSError handling in save_summary_report."""
        parser = PdfParser(self.mock_file_path, self.mock_output_dir)
        parser.structured_content = [{'page': 1, 'text': '...', 'images': []}]
        with patch('builtins.open', mock_open()) as mocked_file:
            mocked_file.side_effect = OSError('Disk full')
            with self.assertRaises(OSError):
                parser.save_summary_report()

    def test_save_metadata_json_os_error(self):
        """Test OSError handling in save_metadata_json."""
        parser = PdfParser(self.mock_file_path, self.mock_output_dir)
        parser.metadata = {'key': 'value'}
        with patch('builtins.open', mock_open()) as mocked_file:
            mocked_file.side_effect = OSError('Disk full')
            with self.assertRaises(OSError):
                parser.save_metadata_json()

    def test_save_metadata_json_type_error(self):
        """Test TypeError handling in save_metadata_json."""
        parser = PdfParser(self.mock_file_path, self.mock_output_dir)
        parser.metadata = {'key': 'value'}
        with (
            patch('builtins.open', mock_open()),
            patch('json.dump', side_effect=TypeError('Not serializable')),
        ):
            with self.assertRaises(ValueError):
                parser.save_metadata_json()

    def test_initiate_workflow(self):
        """Test the end-to-end initiate workflow."""

        parser = PdfParser(self.mock_file_path, self.mock_output_dir)
        with (
            patch.object(parser, 'save_summary_report') as mock_save_summary,
            patch.object(parser, 'save_metadata_json') as mock_save_json,
            patch.object(parser, 'save_llm_content') as mock_save_llm,
        ):
            content = parser.initiate()

            self.assertEqual(content, 'LLM Content')
            mock_save_summary.assert_called_once()
            mock_save_json.assert_called_once()
            mock_save_llm.assert_called_with('LLM Content')

    def test_extract_metadata_os_error(self):
        """Test os.stat error handling in extract_metadata."""
        self.mocks['os.stat'].side_effect = OSError('Permission denied')
        parser = PdfParser(self.mock_file_path, self.mock_output_dir)
        metadata = parser.extract_metadata(MagicMock())
        self.assertIn('error', metadata)

    def test_extract_metadata_runtime_error(self):
        """Test RuntimeError handling in extract_metadata."""

        mock_doc = MagicMock()
        mock_doc.metadata = {'title': 'Test'}
        parser = PdfParser(self.mock_file_path, self.mock_output_dir)

<<<<<<< HEAD
        with patch.object(
            mock_doc,
            'close',
            side_effect=RuntimeError("Can't close"),
        ):
=======
        with patch.object(mock_doc, 'close', side_effect=RuntimeError("Can't close")):
>>>>>>> 779e63c2
            metadata = parser.extract_metadata(mock_doc)
            # should still get metadata before error
            self.assertIn('title', metadata)

    def test_extract_text_file_not_found(self):
        """Test FileNotFoundError in extract_text."""
        self.mocks['extract_text'].side_effect = FileNotFoundError
        parser = PdfParser(self.mock_file_path, self.mock_output_dir)
        result = parser.extract_text()
        self.assertEqual(result, '')<|MERGE_RESOLUTION|>--- conflicted
+++ resolved
@@ -3,10 +3,6 @@
 
 import json
 import os
-<<<<<<< HEAD
-import unittest
-from unittest.mock import MagicMock, mock_open, patch
-=======
 import shutil
 import tempfile
 import unittest
@@ -14,7 +10,6 @@
 
 import fitz
 import pytest
->>>>>>> 779e63c2
 
 from src.file_parser.pdf_parser import PdfParser
 
@@ -30,51 +25,26 @@
         self.patchers = {
             'fitz.open': patch('src.file_parser.pdf_parser.fitz.open'),
             'extract_text': patch('src.file_parser.pdf_parser.extract_text'),
-<<<<<<< HEAD
-            'ImageDescriber': patch(
-                'src.file_parser.pdf_parser.ImageDescriber',
-            ),
-            'PDFImageExtractor': patch(
-                'src.file_parser.pdf_parser.PDFImageExtractor',
-            ),
-            'PDFTableParser': patch(
-                'src.file_parser.pdf_parser.PDFTableParser',
-            ),
-            'PDFContentFormatter': patch(
-                'src.file_parser.pdf_parser.PDFContentFormatter',
-            ),
-=======
             'ImageDescriber': patch('src.file_parser.pdf_parser.ImageDescriber'),
             'PDFImageExtractor': patch('src.file_parser.pdf_parser.PDFImageExtractor'),
             'PDFTableParser': patch('src.file_parser.pdf_parser.PDFTableParser'),
             'PDFContentFormatter': patch(
                 'src.file_parser.pdf_parser.PDFContentFormatter',
             ),
->>>>>>> 779e63c2
             'os.makedirs': patch('os.makedirs'),
             'os.stat': patch('os.stat'),
         }
 
         self.mocks = {
-<<<<<<< HEAD
-            name: patcher.start() for name, patcher in self.patchers.items()
-=======
             name: patcher.start()
             for name, patcher in self.patchers.items()
->>>>>>> 779e63c2
         }
 
         self.mocks['os.stat'].return_value.st_size = 1024 * 1024
         self.mocks['os.stat'].return_value.st_mtime = 1622548800
         self.mocks['extract_text'].return_value = 'Sample text'
 
-<<<<<<< HEAD
-        self.mock_image_extractor = self.mocks[
-            'PDFImageExtractor'
-        ].return_value
-=======
         self.mock_image_extractor = self.mocks['PDFImageExtractor'].return_value
->>>>>>> 779e63c2
         self.mock_table_parser = self.mocks['PDFTableParser'].return_value
         self.mock_formatter = self.mocks['PDFContentFormatter'].return_value
 
@@ -215,15 +185,7 @@
         mock_doc.metadata = {'title': 'Test'}
         parser = PdfParser(self.mock_file_path, self.mock_output_dir)
 
-<<<<<<< HEAD
-        with patch.object(
-            mock_doc,
-            'close',
-            side_effect=RuntimeError("Can't close"),
-        ):
-=======
         with patch.object(mock_doc, 'close', side_effect=RuntimeError("Can't close")):
->>>>>>> 779e63c2
             metadata = parser.extract_metadata(mock_doc)
             # should still get metadata before error
             self.assertIn('title', metadata)
