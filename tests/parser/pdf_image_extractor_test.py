"""
Tests for PDFImageExtractor class.
"""
from __future__ import annotations

import unittest
from unittest.mock import MagicMock, mock_open, patch

import fitz

from src.file_parser.pdf_image_extractor import PDFImageExtractor


class TestPDFImageExtractor(unittest.TestCase):
    """Test suite for the PDFImageExtractor."""

    def setUp(self):
        """Set up common test data and mocks."""
        self.mock_image_describer = MagicMock()
        self.extractor = PDFImageExtractor(
            output_dir='test_output',
            image_describer=self.mock_image_describer,
            describe_images=True,
        )

    @patch('builtins.open', new_callable=mock_open)
    @patch('fitz.Pixmap')
    def test_extract_images_success(self, mock_pixmap, mock_file_open):
        """Test successful image extraction and description."""
        mock_doc = MagicMock(spec=fitz.Document)
        mock_page = MagicMock(spec=fitz.Page)
        mock_doc.load_page.return_value = mock_page
        mock_doc.__len__.return_value = 1
        mock_page.get_images.return_value = [(1,)]

        mock_pix = MagicMock()
        mock_pix.width = 100
        mock_pix.height = 100
        mock_pix.tobytes.return_value = b'image_data'
        mock_pixmap.return_value = mock_pix

<<<<<<< HEAD
        self.mock_image_describer.describe_image.return_value = (
            'A nice image.'
        )
=======
        self.mock_image_describer.describe_image.return_value = 'A nice image.'
>>>>>>> 779e63c2

        images = self.extractor.extract_images(mock_doc)

        self.assertEqual(len(images), 1)
        self.assertEqual(images[0]['description'], 'A nice image.')
        mock_file_open.assert_called_once()

    def test_get_image_description_disabled(self):
        """Test that no description is returned when the feature is disabled."""
        self.extractor.describe_images = False
        description = self.extractor._get_image_description('path', b'data')
        self.assertEqual(description, 'No description available')

    def test_get_image_description_fallback(self):
        """Test the fallback to byte-based description on error."""
        self.mock_image_describer.describe_image.return_value = 'Error'
        self.mock_image_describer.describe_image_from_bytes.return_value = (
            'Description from bytes.'
        )

        description = self.extractor._get_image_description('path', b'data')
        self.assertEqual(description, 'Description from bytes.')

    def test_get_image_description_exception(self):
        """Test exception handling during image description."""
        self.mock_image_describer.describe_image.side_effect = Exception(
            'API Error',
        )
<<<<<<< HEAD
        description = self.extractor._get_image_description('path', b'data')
        self.assertEqual(description, 'Error generating description')
=======
        with self.assertRaises(Exception) as exc:
            self.extractor._get_image_description('path', b'data')
        self.assertIn('API Error', str(exc.exception))
>>>>>>> 779e63c2

    @patch('fitz.Pixmap')
    def test_extract_images_too_small(self, mock_pixmap):
        """Test that small images are skipped."""
        mock_doc = MagicMock(spec=fitz.Document)
        mock_page = MagicMock(spec=fitz.Page)
        mock_doc.load_page.return_value = mock_page
        mock_doc.__len__.return_value = 1
        mock_page.get_images.return_value = [(1,)]

        mock_pix = MagicMock()
        mock_pix.width = 40  # Too small
        mock_pix.height = 40
        mock_pixmap.return_value = mock_pix

        images = self.extractor.extract_images(mock_doc)
        self.assertEqual(len(images), 0)<|MERGE_RESOLUTION|>--- conflicted
+++ resolved
@@ -39,13 +39,9 @@
         mock_pix.tobytes.return_value = b'image_data'
         mock_pixmap.return_value = mock_pix
 
-<<<<<<< HEAD
         self.mock_image_describer.describe_image.return_value = (
             'A nice image.'
         )
-=======
-        self.mock_image_describer.describe_image.return_value = 'A nice image.'
->>>>>>> 779e63c2
 
         images = self.extractor.extract_images(mock_doc)
 
@@ -74,14 +70,9 @@
         self.mock_image_describer.describe_image.side_effect = Exception(
             'API Error',
         )
-<<<<<<< HEAD
-        description = self.extractor._get_image_description('path', b'data')
-        self.assertEqual(description, 'Error generating description')
-=======
         with self.assertRaises(Exception) as exc:
             self.extractor._get_image_description('path', b'data')
         self.assertIn('API Error', str(exc.exception))
->>>>>>> 779e63c2
 
     @patch('fitz.Pixmap')
     def test_extract_images_too_small(self, mock_pixmap):
