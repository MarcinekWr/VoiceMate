<<<<<<< HEAD
=======
from __future__ import annotations

>>>>>>> 779e63c2
from unittest import mock

import pytest
import streamlit as st

from src.ui.steps import step_all


@pytest.fixture(autouse=True)
def clear_session_state():
    st.session_state.clear()
    yield
    st.session_state.clear()


def test_render_auto_pipeline_sets_defaults(monkeypatch):
    st.session_state.clear_state_on_enter = True
<<<<<<< HEAD
    with mock.patch('streamlit.markdown'), mock.patch(
        'streamlit.columns',
        return_value=(mock.MagicMock(), mock.MagicMock()),
    ), mock.patch(
        'streamlit.selectbox',
        return_value='🔬 Styl naukowy',
    ), mock.patch(
        'streamlit.radio',
        return_value='🆓 Azure (Darmowy)',
    ), mock.patch(
        'streamlit.button',
        return_value=False,
    ), mock.patch(
        'streamlit.expander',
        mock.MagicMock(),
    ), mock.patch(
        'opencensus.ext.azure.log_exporter.AzureLogHandler',
    ), mock.patch.object(
        step_all,
        'check_content_safety',
        return_value=True,
=======
    with (
        mock.patch('streamlit.markdown'),
        mock.patch(
            'streamlit.columns', return_value=(mock.MagicMock(), mock.MagicMock()),
        ),
        mock.patch('streamlit.selectbox', return_value='🔬 Styl naukowy'),
        mock.patch('streamlit.radio', return_value='🆓 Azure (Darmowy)'),
        mock.patch('streamlit.button', return_value=False),
        mock.patch('streamlit.expander', mock.MagicMock()),
        mock.patch('opencensus.ext.azure.log_exporter.AzureLogHandler'),
>>>>>>> 779e63c2
    ):
        step_all.render_auto_pipeline()
        assert st.session_state.step == 6
        assert st.session_state.clear_state_on_enter == False


def test_render_auto_pipeline_generates_podcast(monkeypatch):
    monkeypatch.setattr(
<<<<<<< HEAD
        step_all,
        'process_uploaded_file',
        lambda x: 'dummy content',
    )
    monkeypatch.setattr(
        step_all,
        'generate_plan_content',
        lambda x: 'dummy plan',
    )
    monkeypatch.setattr(
        step_all,
        'generate_podcast_content',
        lambda s, l, p: 'dummy podcast',
    )
    monkeypatch.setattr(
        step_all,
        'dialog_to_json',
=======
        step_all, 'process_uploaded_file',
        lambda x: 'dummy content',
    )
    monkeypatch.setattr(
        step_all, 'generate_plan_content',
        lambda x: 'dummy plan',
    )
    monkeypatch.setattr(
        step_all, 'generate_podcast_content', lambda s, l, p: 'dummy podcast',
    )
    monkeypatch.setattr(
        step_all, 'dialog_to_json',
>>>>>>> 779e63c2
        lambda t, p: {'dialog': []},
    )
    monkeypatch.setattr(step_all, 'save_to_file', lambda d, f: None)
    monkeypatch.setattr(
<<<<<<< HEAD
        step_all,
        'generate_audio_from_json',
        lambda j, p: 'dummy.wav',
    )
    monkeypatch.setattr(step_all, 'upload_to_blob', lambda c, p, n: None)
    monkeypatch.setattr(step_all, 'check_content_safety', lambda x: True)
=======
        step_all, 'generate_audio_from_json',
        lambda j, p: 'dummy.wav',
    )
    monkeypatch.setattr(step_all, 'upload_to_blob', lambda c, p, n: None)
>>>>>>> 779e63c2

    st.session_state.processing = False
    st.session_state.clear_state_on_enter = False

<<<<<<< HEAD
    with mock.patch(
        'streamlit.file_uploader',
        return_value=mock.Mock(),
    ), mock.patch('streamlit.text_input', return_value=''), mock.patch(
        'streamlit.selectbox',
        return_value='🔬 Styl naukowy',
    ), mock.patch(
        'streamlit.radio',
        return_value='🆓 Azure (Darmowy)',
    ), mock.patch(
        'streamlit.button',
        side_effect=[False, True],
    ), mock.patch(
        'streamlit.spinner',
        return_value=mock.MagicMock(),
    ), mock.patch(
        'streamlit.success',
    ), mock.patch(
        'streamlit.audio',
    ), mock.patch(
        'streamlit.warning',
    ), mock.patch(
        'streamlit.error',
    ), mock.patch(
        'streamlit.columns',
        return_value=(mock.MagicMock(), mock.MagicMock()),
    ), mock.patch(
        'streamlit.markdown',
    ), mock.patch(
        'streamlit.download_button',
    ), mock.patch(
        'streamlit.balloons',
    ), mock.patch(
        'streamlit.expander',
        mock.MagicMock(),
    ), mock.patch(
        'opencensus.ext.azure.log_exporter.AzureLogHandler',
    ), mock.patch(
        'builtins.open',
        mock.mock_open(read_data=b'data'),
=======
    with (
        mock.patch('streamlit.file_uploader', return_value=mock.Mock()),
        mock.patch('streamlit.text_input', return_value=''),
        mock.patch('streamlit.selectbox', return_value='🔬 Styl naukowy'),
        mock.patch('streamlit.radio', return_value='🆓 Azure (Darmowy)'),
        mock.patch('streamlit.button', side_effect=[False, True]),
        mock.patch('streamlit.spinner', return_value=mock.MagicMock()),
        mock.patch('streamlit.success'),
        mock.patch('streamlit.audio'),
        mock.patch('streamlit.warning'),
        mock.patch('streamlit.error'),
        mock.patch(
            'streamlit.columns', return_value=(mock.MagicMock(), mock.MagicMock()),
        ),
        mock.patch('streamlit.markdown'),
        mock.patch('streamlit.download_button'),
        mock.patch('streamlit.balloons'),
        mock.patch('streamlit.expander', mock.MagicMock()),
        mock.patch('opencensus.ext.azure.log_exporter.AzureLogHandler'),
        mock.patch('builtins.open', mock.mock_open(read_data=b'data')),
>>>>>>> 779e63c2
    ):
        step_all.render_auto_pipeline()
        assert st.session_state.podcast_text == 'dummy podcast'
        assert st.session_state.audio_path == 'dummy.wav'<|MERGE_RESOLUTION|>--- conflicted
+++ resolved
@@ -1,8 +1,5 @@
-<<<<<<< HEAD
-=======
 from __future__ import annotations
 
->>>>>>> 779e63c2
 from unittest import mock
 
 import pytest
@@ -20,29 +17,6 @@
 
 def test_render_auto_pipeline_sets_defaults(monkeypatch):
     st.session_state.clear_state_on_enter = True
-<<<<<<< HEAD
-    with mock.patch('streamlit.markdown'), mock.patch(
-        'streamlit.columns',
-        return_value=(mock.MagicMock(), mock.MagicMock()),
-    ), mock.patch(
-        'streamlit.selectbox',
-        return_value='🔬 Styl naukowy',
-    ), mock.patch(
-        'streamlit.radio',
-        return_value='🆓 Azure (Darmowy)',
-    ), mock.patch(
-        'streamlit.button',
-        return_value=False,
-    ), mock.patch(
-        'streamlit.expander',
-        mock.MagicMock(),
-    ), mock.patch(
-        'opencensus.ext.azure.log_exporter.AzureLogHandler',
-    ), mock.patch.object(
-        step_all,
-        'check_content_safety',
-        return_value=True,
-=======
     with (
         mock.patch('streamlit.markdown'),
         mock.patch(
@@ -53,7 +27,6 @@
         mock.patch('streamlit.button', return_value=False),
         mock.patch('streamlit.expander', mock.MagicMock()),
         mock.patch('opencensus.ext.azure.log_exporter.AzureLogHandler'),
->>>>>>> 779e63c2
     ):
         step_all.render_auto_pipeline()
         assert st.session_state.step == 6
@@ -62,25 +35,6 @@
 
 def test_render_auto_pipeline_generates_podcast(monkeypatch):
     monkeypatch.setattr(
-<<<<<<< HEAD
-        step_all,
-        'process_uploaded_file',
-        lambda x: 'dummy content',
-    )
-    monkeypatch.setattr(
-        step_all,
-        'generate_plan_content',
-        lambda x: 'dummy plan',
-    )
-    monkeypatch.setattr(
-        step_all,
-        'generate_podcast_content',
-        lambda s, l, p: 'dummy podcast',
-    )
-    monkeypatch.setattr(
-        step_all,
-        'dialog_to_json',
-=======
         step_all, 'process_uploaded_file',
         lambda x: 'dummy content',
     )
@@ -93,70 +47,18 @@
     )
     monkeypatch.setattr(
         step_all, 'dialog_to_json',
->>>>>>> 779e63c2
         lambda t, p: {'dialog': []},
     )
     monkeypatch.setattr(step_all, 'save_to_file', lambda d, f: None)
     monkeypatch.setattr(
-<<<<<<< HEAD
-        step_all,
-        'generate_audio_from_json',
-        lambda j, p: 'dummy.wav',
-    )
-    monkeypatch.setattr(step_all, 'upload_to_blob', lambda c, p, n: None)
-    monkeypatch.setattr(step_all, 'check_content_safety', lambda x: True)
-=======
         step_all, 'generate_audio_from_json',
         lambda j, p: 'dummy.wav',
     )
     monkeypatch.setattr(step_all, 'upload_to_blob', lambda c, p, n: None)
->>>>>>> 779e63c2
 
     st.session_state.processing = False
     st.session_state.clear_state_on_enter = False
 
-<<<<<<< HEAD
-    with mock.patch(
-        'streamlit.file_uploader',
-        return_value=mock.Mock(),
-    ), mock.patch('streamlit.text_input', return_value=''), mock.patch(
-        'streamlit.selectbox',
-        return_value='🔬 Styl naukowy',
-    ), mock.patch(
-        'streamlit.radio',
-        return_value='🆓 Azure (Darmowy)',
-    ), mock.patch(
-        'streamlit.button',
-        side_effect=[False, True],
-    ), mock.patch(
-        'streamlit.spinner',
-        return_value=mock.MagicMock(),
-    ), mock.patch(
-        'streamlit.success',
-    ), mock.patch(
-        'streamlit.audio',
-    ), mock.patch(
-        'streamlit.warning',
-    ), mock.patch(
-        'streamlit.error',
-    ), mock.patch(
-        'streamlit.columns',
-        return_value=(mock.MagicMock(), mock.MagicMock()),
-    ), mock.patch(
-        'streamlit.markdown',
-    ), mock.patch(
-        'streamlit.download_button',
-    ), mock.patch(
-        'streamlit.balloons',
-    ), mock.patch(
-        'streamlit.expander',
-        mock.MagicMock(),
-    ), mock.patch(
-        'opencensus.ext.azure.log_exporter.AzureLogHandler',
-    ), mock.patch(
-        'builtins.open',
-        mock.mock_open(read_data=b'data'),
-=======
     with (
         mock.patch('streamlit.file_uploader', return_value=mock.Mock()),
         mock.patch('streamlit.text_input', return_value=''),
@@ -177,7 +79,6 @@
         mock.patch('streamlit.expander', mock.MagicMock()),
         mock.patch('opencensus.ext.azure.log_exporter.AzureLogHandler'),
         mock.patch('builtins.open', mock.mock_open(read_data=b'data')),
->>>>>>> 779e63c2
     ):
         step_all.render_auto_pipeline()
         assert st.session_state.podcast_text == 'dummy podcast'
