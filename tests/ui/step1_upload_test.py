--- conflicted
+++ resolved
@@ -1,13 +1,8 @@
-<<<<<<< HEAD
-from unittest import mock
-
-=======
 from __future__ import annotations
 
 from unittest import mock
 
 import pytest
->>>>>>> 779e63c2
 import streamlit as st
 
 from src.ui.steps import step1_upload
@@ -18,13 +13,7 @@
     st.session_state.processing = False
 
     monkeypatch.setattr(
-<<<<<<< HEAD
-        step1_upload,
-        'process_uploaded_file',
-        lambda f: 'dummy_content',
-=======
         step1_upload, 'process_uploaded_file', lambda f: 'dummy_content',
->>>>>>> 779e63c2
     )
     monkeypatch.setattr(step1_upload, 'process_url_input', lambda u: None)
     monkeypatch.setattr(step1_upload, 'check_content_safety', lambda x: True)
