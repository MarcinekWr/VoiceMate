<<<<<<< HEAD
from unittest import mock
=======
from __future__ import annotations

from unittest import mock

import pytest
import streamlit as st
>>>>>>> 779e63c2

import streamlit as st


def test_main_step_0(monkeypatch):
    st.session_state.clear()
    st.session_state.step = 0

<<<<<<< HEAD
    with mock.patch(
        'src.utils.logging_config.setup_logger',
        return_value=mock.Mock(),
    ), mock.patch.object(st, 'set_page_config'):
=======
    with (
        mock.patch(
            'src.utils.logging_config.setup_logger',
            return_value=mock.Mock(),
        ),
        mock.patch.object(st, 'set_page_config'),
    ):
>>>>>>> 779e63c2
        import app

        monkeypatch.setattr(
            app,
            'render_home_page',
<<<<<<< HEAD
            lambda: st.session_state.update(
                {'home_page_rendered': True},
            ),
=======
            lambda: st.session_state.update({'home_page_rendered': True}),
>>>>>>> 779e63c2
        )
        app.main()
        assert st.session_state.home_page_rendered


def test_main_step_1(monkeypatch):
    st.session_state.clear()
    st.session_state.step = 1

<<<<<<< HEAD
    with mock.patch(
        'src.utils.logging_config.setup_logger',
        return_value=mock.Mock(),
    ), mock.patch.object(st, 'set_page_config'):
=======
    with (
        mock.patch(
            'src.utils.logging_config.setup_logger',
            return_value=mock.Mock(),
        ),
        mock.patch.object(st, 'set_page_config'),
    ):
>>>>>>> 779e63c2
        import app

        monkeypatch.setattr(
            app,
            'render_sidebar',
<<<<<<< HEAD
            lambda: st.session_state.update(
                {'sidebar_rendered': True},
            ),
=======
            lambda: st.session_state.update({'sidebar_rendered': True}),
>>>>>>> 779e63c2
        )
        monkeypatch.setattr(
            app,
            'render_step_1',
<<<<<<< HEAD
            lambda: st.session_state.update(
                {'step_1_rendered': True},
            ),
=======
            lambda: st.session_state.update({'step_1_rendered': True}),
>>>>>>> 779e63c2
        )
        app.main()
        assert st.session_state.sidebar_rendered
        assert st.session_state.step_1_rendered<|MERGE_RESOLUTION|>--- conflicted
+++ resolved
@@ -1,48 +1,16 @@
-<<<<<<< HEAD
-from unittest import mock
-=======
-from __future__ import annotations
-
-from unittest import mock
-
 import pytest
 import streamlit as st
->>>>>>> 779e63c2
-
-import streamlit as st
+from unittest import mock
 
 
 def test_main_step_0(monkeypatch):
     st.session_state.clear()
     st.session_state.step = 0
 
-<<<<<<< HEAD
-    with mock.patch(
-        'src.utils.logging_config.setup_logger',
-        return_value=mock.Mock(),
-    ), mock.patch.object(st, 'set_page_config'):
-=======
-    with (
-        mock.patch(
-            'src.utils.logging_config.setup_logger',
-            return_value=mock.Mock(),
-        ),
-        mock.patch.object(st, 'set_page_config'),
-    ):
->>>>>>> 779e63c2
+    with mock.patch('src.utils.logging_config.setup_logger', return_value=mock.Mock()), \
+         mock.patch.object(st, 'set_page_config'):
         import app
-
-        monkeypatch.setattr(
-            app,
-            'render_home_page',
-<<<<<<< HEAD
-            lambda: st.session_state.update(
-                {'home_page_rendered': True},
-            ),
-=======
-            lambda: st.session_state.update({'home_page_rendered': True}),
->>>>>>> 779e63c2
-        )
+        monkeypatch.setattr(app, 'render_home_page', lambda: st.session_state.update({'home_page_rendered': True}))
         app.main()
         assert st.session_state.home_page_rendered
 
@@ -51,44 +19,11 @@
     st.session_state.clear()
     st.session_state.step = 1
 
-<<<<<<< HEAD
-    with mock.patch(
-        'src.utils.logging_config.setup_logger',
-        return_value=mock.Mock(),
-    ), mock.patch.object(st, 'set_page_config'):
-=======
-    with (
-        mock.patch(
-            'src.utils.logging_config.setup_logger',
-            return_value=mock.Mock(),
-        ),
-        mock.patch.object(st, 'set_page_config'),
-    ):
->>>>>>> 779e63c2
+    with mock.patch('src.utils.logging_config.setup_logger', return_value=mock.Mock()), \
+         mock.patch.object(st, 'set_page_config'):
         import app
-
-        monkeypatch.setattr(
-            app,
-            'render_sidebar',
-<<<<<<< HEAD
-            lambda: st.session_state.update(
-                {'sidebar_rendered': True},
-            ),
-=======
-            lambda: st.session_state.update({'sidebar_rendered': True}),
->>>>>>> 779e63c2
-        )
-        monkeypatch.setattr(
-            app,
-            'render_step_1',
-<<<<<<< HEAD
-            lambda: st.session_state.update(
-                {'step_1_rendered': True},
-            ),
-=======
-            lambda: st.session_state.update({'step_1_rendered': True}),
->>>>>>> 779e63c2
-        )
+        monkeypatch.setattr(app, 'render_sidebar', lambda: st.session_state.update({'sidebar_rendered': True}))
+        monkeypatch.setattr(app, 'render_step_1', lambda: st.session_state.update({'step_1_rendered': True}))
         app.main()
         assert st.session_state.sidebar_rendered
         assert st.session_state.step_1_rendered