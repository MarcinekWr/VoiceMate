--- conflicted
+++ resolved
@@ -1,13 +1,8 @@
-<<<<<<< HEAD
-from unittest import mock
-
-=======
 from __future__ import annotations
 
 from unittest import mock
 
 import pytest
->>>>>>> 779e63c2
 import streamlit as st
 
 from src.ui.steps import step2_plan
@@ -19,12 +14,7 @@
     st.session_state.processing = False
 
     monkeypatch.setattr(
-<<<<<<< HEAD
-        step2_plan,
-        'generate_plan_content',
-=======
         step2_plan, 'generate_plan_content',
->>>>>>> 779e63c2
         lambda c: 'dummy plan',
     )
 
