--- conflicted
+++ resolved
@@ -1,13 +1,8 @@
-<<<<<<< HEAD
-from unittest import mock
-
-=======
 from __future__ import annotations
 
 from unittest import mock
 
 import pytest
->>>>>>> 779e63c2
 import streamlit as st
 
 from src.ui.steps import step5_audio
@@ -23,13 +18,9 @@
     st.session_state.audio_path = None
 
     monkeypatch.setattr(
-<<<<<<< HEAD
         step5_audio,
         'generate_audio_from_json',
         lambda j, p: 'dummy_audio.wav',
-=======
-        step5_audio, 'generate_audio_from_json', lambda j, p: 'dummy_audio.wav',
->>>>>>> 779e63c2
     )
     monkeypatch.setattr(step5_audio, 'upload_to_blob', lambda c, p, n: None)
 
@@ -39,12 +30,8 @@
                 with mock.patch.object(st, 'rerun') as mock_rerun:
                     with mock.patch('os.path.exists', return_value=True):
                         with mock.patch(
-<<<<<<< HEAD
                             'builtins.open',
                             mock.mock_open(read_data=b'data'),
-=======
-                            'builtins.open', mock.mock_open(read_data=b'data'),
->>>>>>> 779e63c2
                         ):
                             step5_audio.render_step_5()
                             assert (
