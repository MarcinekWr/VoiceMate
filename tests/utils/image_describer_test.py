--- conflicted
+++ resolved
@@ -1,12 +1,9 @@
 """
 Tests for ImageDescriber class.
 """
-<<<<<<< HEAD
 import os
-=======
 from __future__ import annotations
 
->>>>>>> 3938f997
 import unittest
 from unittest.mock import MagicMock, mock_open, patch
 
@@ -71,14 +68,5 @@
     @patch('builtins.open', new_callable=mock_open, read_data=b'imagedata')
     def test_image_to_base64(self, mock_file):
         """Test the static method _image_to_base64."""
-<<<<<<< HEAD
-        result = ImageDescriber._image_to_base64("anypath")
-        self.assertEqual(result, "aW1hZ2VkYXRh")
-=======
         result = ImageDescriber._image_to_base64('anypath')
         self.assertEqual(result, 'aW1hZ2VkYXRh')
-
-
-if __name__ == '__main__':
-    unittest.main()
->>>>>>> 3938f997
