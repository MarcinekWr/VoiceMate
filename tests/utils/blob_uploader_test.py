--- conflicted
+++ resolved
@@ -8,7 +8,6 @@
 from src.utils.blob_uploader import upload_to_blob
 
 
-<<<<<<< HEAD
 @mock.patch('src.utils.blob_uploader.get_secret_env_first', return_value=None)
 def test_upload_to_blob_missing_connection_string(mock_get_secret, caplog):
     caplog.set_level("ERROR")
@@ -17,15 +16,6 @@
     assert any("Brak AZURE_STORAGE_CONNECTION_STRING" in r.message for r in caplog.records)
 
 
-=======
-@mock.patch.dict(os.environ, {}, clear=True)
-def test_upload_to_blob_missing_connection_string(caplog):
-    caplog.set_level('ERROR')
-    upload_to_blob('mycontainer', 'fake_path.txt')
-    assert any(
-        'Brak AZURE_STORAGE_CONNECTION_STRING' in r.message for r in caplog.records
-    )
->>>>>>> 4fed8478
 
 
 @mock.patch('builtins.open', new_callable=mock.mock_open, read_data=b'fake data')
