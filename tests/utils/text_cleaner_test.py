from __future__ import annotations

import pytest

from src.utils.text_cleaner import TextCleaner


<<<<<<< HEAD
class TestTextCleaner:
    """Test suite for text cleaning utilities."""
=======
def test_clean_text_empty():
    assert TextCleaner('').clean_text() == ''
    assert TextCleaner(None).clean_text() == ''
>>>>>>> 779e63c2

    def test_clean_text_empty(self):
        """Test clean_text with empty input."""
        assert TextCleaner('').clean_text() == ''
        assert TextCleaner(None).clean_text() == ''

<<<<<<< HEAD
    def test_clean_text_full(self):
        """Test clean_text with full text processing."""
        input_text = 'Sample 😊 text [2] with Page 3 and... extra!!!'
        expected = 'Sample text with and.. extra!!!'
        assert TextCleaner(input_text).clean_text() == expected
=======
def test_clean_text_no_change():
    assert TextCleaner('This is clean.').clean_text() == 'This is clean.'
>>>>>>> 779e63c2

    def test_remove_pdf_artifacts(self):
        """Test PDF artifact removal."""
        input_text = 'Page 1\nCONFIDENTIAL\nThis is a test\nPage 2'
        cleaner = TextCleaner(input_text)
        cleaner.remove_pdf_artifacts()
        result = cleaner.text
        assert 'Page 1' not in result
        assert 'CONFIDENTIAL' not in result
        assert 'This is a test' in result

<<<<<<< HEAD
    def test_normalize_whitespace(self):
        """Test whitespace normalization."""
        input_text = 'Hello\n\nWorld   with    spaces'
        cleaner = TextCleaner(input_text)
        cleaner.normalize_whitespace()
        result = cleaner.text
        assert '\n\n' not in result
        assert '   ' not in result
        assert 'Hello World with spaces' in result
=======
def test_clean_text_comprehensive():
    text = (
        'Page 1\nCONFIDENTIAL\nHello 😊 World 🌍\n'
        'This is a test[1] with (2) notes *footnote\n'
        'Hello...World///Test&&& – end'
    )
    cleaned = TextCleaner(text).clean_text()
    assert 'Page 1' not in cleaned
    assert 'CONFIDENTIAL' not in cleaned
    assert '😊' not in cleaned
    assert '[1]' not in cleaned
    assert '/' not in cleaned or '///' not in cleaned
    assert '–' not in cleaned
    assert '  ' not in cleaned
    assert 'Hello' in cleaned
>>>>>>> 779e63c2

    def test_remove_emojis_and_special_chars(self):
        """Test emoji and special character removal."""
        input_text = 'Hello 😊 World 🌍 Test'
        cleaner = TextCleaner(input_text)
        cleaner.remove_emojis_and_special_chars()
        result = cleaner.text
        assert '😊' not in result
        assert '🌍' not in result
        assert 'Hello  World  Test' in result

<<<<<<< HEAD
    def test_remove_references_and_notes(self):
        """Test reference and note removal."""
        input_text = 'This is a test[1] with (2) references *footnote\n'
        cleaner = TextCleaner(input_text)
        cleaner.remove_references_and_notes()
        result = cleaner.text
        assert '[1]' not in result
        assert '(2)' not in result
        assert '*footnote' not in result
        assert 'This is a test with  references ' in result
=======
def test_output_type():
    assert isinstance(TextCleaner('Test.').clean_text(), str)
>>>>>>> 779e63c2

    def test_normalize_punctuation(self):
        """Test punctuation normalization."""
        input_text = 'Hello–World—Test…'
        cleaner = TextCleaner(input_text)
        cleaner.normalize_punctuation()
        result = cleaner.text
        assert '–' not in result
        assert '—' not in result
        assert '…' not in result
        assert 'Hello-World-Test...' in result

<<<<<<< HEAD
    def test_remove_repeated_chars(self):
        """Test repeated character removal."""
        input_text = 'Hello...World///Test&&&'
        cleaner = TextCleaner(input_text)
        cleaner.remove_repeated_chars()
        result = cleaner.text
        assert '...' not in result
        assert '///' not in result
        assert '&&&' not in result
        assert 'Hello..World//Test&&' in result
=======
def test_only_spaces():
    assert TextCleaner('     ').clean_text() == ''
>>>>>>> 779e63c2

    def test_final_cleanup(self):
        """Test final cleanup operations."""
        input_text = '  Hello   World!   '
        cleaner = TextCleaner(input_text)
        cleaner.final_cleanup()
        result = cleaner.text
        assert result == 'Hello World!'
        assert '  ' not in result

<<<<<<< HEAD
    @pytest.mark.parametrize(
        'input_text,expected',
        [
            ('Hello...World', 'Hello..World'),
            ('Test///123', 'Test//123'),
            ('Multiple...dots...here', 'Multiple..dots..here'),
            ('No...repeats', 'No..repeats'),
        ],
    )
    def test_remove_repeated_chars_parametrized(self, input_text, expected):
        """Test remove_repeated_chars with multiple test cases."""
        cleaner = TextCleaner(input_text)
        cleaner.remove_repeated_chars()
        assert cleaner.text == expected
=======
def test_unicode_text():
    text = 'テスト😊123'
    result = TextCleaner(text).clean_text()
    assert '😊' not in result
    assert 'テスト' in result
>>>>>>> 779e63c2
<|MERGE_RESOLUTION|>--- conflicted
+++ resolved
@@ -5,30 +5,17 @@
 from src.utils.text_cleaner import TextCleaner
 
 
-<<<<<<< HEAD
-class TestTextCleaner:
-    """Test suite for text cleaning utilities."""
-=======
 def test_clean_text_empty():
     assert TextCleaner('').clean_text() == ''
     assert TextCleaner(None).clean_text() == ''
->>>>>>> 779e63c2
 
     def test_clean_text_empty(self):
         """Test clean_text with empty input."""
         assert TextCleaner('').clean_text() == ''
         assert TextCleaner(None).clean_text() == ''
 
-<<<<<<< HEAD
-    def test_clean_text_full(self):
-        """Test clean_text with full text processing."""
-        input_text = 'Sample 😊 text [2] with Page 3 and... extra!!!'
-        expected = 'Sample text with and.. extra!!!'
-        assert TextCleaner(input_text).clean_text() == expected
-=======
 def test_clean_text_no_change():
     assert TextCleaner('This is clean.').clean_text() == 'This is clean.'
->>>>>>> 779e63c2
 
     def test_remove_pdf_artifacts(self):
         """Test PDF artifact removal."""
@@ -40,17 +27,6 @@
         assert 'CONFIDENTIAL' not in result
         assert 'This is a test' in result
 
-<<<<<<< HEAD
-    def test_normalize_whitespace(self):
-        """Test whitespace normalization."""
-        input_text = 'Hello\n\nWorld   with    spaces'
-        cleaner = TextCleaner(input_text)
-        cleaner.normalize_whitespace()
-        result = cleaner.text
-        assert '\n\n' not in result
-        assert '   ' not in result
-        assert 'Hello World with spaces' in result
-=======
 def test_clean_text_comprehensive():
     text = (
         'Page 1\nCONFIDENTIAL\nHello 😊 World 🌍\n'
@@ -66,89 +42,18 @@
     assert '–' not in cleaned
     assert '  ' not in cleaned
     assert 'Hello' in cleaned
->>>>>>> 779e63c2
 
-    def test_remove_emojis_and_special_chars(self):
-        """Test emoji and special character removal."""
-        input_text = 'Hello 😊 World 🌍 Test'
-        cleaner = TextCleaner(input_text)
-        cleaner.remove_emojis_and_special_chars()
-        result = cleaner.text
-        assert '😊' not in result
-        assert '🌍' not in result
-        assert 'Hello  World  Test' in result
 
-<<<<<<< HEAD
-    def test_remove_references_and_notes(self):
-        """Test reference and note removal."""
-        input_text = 'This is a test[1] with (2) references *footnote\n'
-        cleaner = TextCleaner(input_text)
-        cleaner.remove_references_and_notes()
-        result = cleaner.text
-        assert '[1]' not in result
-        assert '(2)' not in result
-        assert '*footnote' not in result
-        assert 'This is a test with  references ' in result
-=======
 def test_output_type():
     assert isinstance(TextCleaner('Test.').clean_text(), str)
->>>>>>> 779e63c2
 
-    def test_normalize_punctuation(self):
-        """Test punctuation normalization."""
-        input_text = 'Hello–World—Test…'
-        cleaner = TextCleaner(input_text)
-        cleaner.normalize_punctuation()
-        result = cleaner.text
-        assert '–' not in result
-        assert '—' not in result
-        assert '…' not in result
-        assert 'Hello-World-Test...' in result
 
-<<<<<<< HEAD
-    def test_remove_repeated_chars(self):
-        """Test repeated character removal."""
-        input_text = 'Hello...World///Test&&&'
-        cleaner = TextCleaner(input_text)
-        cleaner.remove_repeated_chars()
-        result = cleaner.text
-        assert '...' not in result
-        assert '///' not in result
-        assert '&&&' not in result
-        assert 'Hello..World//Test&&' in result
-=======
 def test_only_spaces():
     assert TextCleaner('     ').clean_text() == ''
->>>>>>> 779e63c2
 
-    def test_final_cleanup(self):
-        """Test final cleanup operations."""
-        input_text = '  Hello   World!   '
-        cleaner = TextCleaner(input_text)
-        cleaner.final_cleanup()
-        result = cleaner.text
-        assert result == 'Hello World!'
-        assert '  ' not in result
 
-<<<<<<< HEAD
-    @pytest.mark.parametrize(
-        'input_text,expected',
-        [
-            ('Hello...World', 'Hello..World'),
-            ('Test///123', 'Test//123'),
-            ('Multiple...dots...here', 'Multiple..dots..here'),
-            ('No...repeats', 'No..repeats'),
-        ],
-    )
-    def test_remove_repeated_chars_parametrized(self, input_text, expected):
-        """Test remove_repeated_chars with multiple test cases."""
-        cleaner = TextCleaner(input_text)
-        cleaner.remove_repeated_chars()
-        assert cleaner.text == expected
-=======
 def test_unicode_text():
     text = 'テスト😊123'
     result = TextCleaner(text).clean_text()
     assert '😊' not in result
-    assert 'テスト' in result
->>>>>>> 779e63c2
+    assert 'テスト' in result