<<<<<<< HEAD
[tool:pytest]
testpaths = tests
python_files = test_*.py
python_classes = Test*
=======
[pytest]
minversion = 6.0
addopts = -ra --cov=src --cov-report=term-missing --cov-report=html
testpaths =
    tests
python_files = *_test.py

>>>>>>> 779e63c2
python_functions = test_*
addopts =
    --strict-markers
    --strict-config
    --verbose
    --tb=short
    --cov=src
    --cov-report=html
    --cov-report=term-missing
    --cov-fail-under=80
markers =
    unit: Unit tests
    integration: Integration tests
    e2e: End-to-end tests
    playwright: Playwright E2E tests
    slow: Slow running tests
    smoke: Smoke tests
filterwarnings =
    ignore::DeprecationWarning
    ignore::PendingDeprecationWarning<|MERGE_RESOLUTION|>--- conflicted
+++ resolved
@@ -1,17 +1,10 @@
-<<<<<<< HEAD
-[tool:pytest]
-testpaths = tests
-python_files = test_*.py
-python_classes = Test*
-=======
 [pytest]
 minversion = 6.0
 addopts = -ra --cov=src --cov-report=term-missing --cov-report=html
 testpaths =
     tests
-python_files = *_test.py
-
->>>>>>> 779e63c2
+python_files = test_*.py
+python_classes = Test*
 python_functions = test_*
 addopts =
     --strict-markers
